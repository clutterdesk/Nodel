//  Copyright (c) 2013, Facebook, Inc.  All rights reserved.
//  This source code is licensed under the BSD-style license found in the
//  LICENSE file in the root directory of this source tree. An additional grant
//  of patent rights can be found in the PATENTS file in the same directory.
//
// Copyright (c) 2011 The LevelDB Authors. All rights reserved.
// Use of this source code is governed by a BSD-style license that can be
// found in the LICENSE file. See the AUTHORS file for names of contributors.

#pragma once
#include <set>
#include <utility>
#include <vector>
#include <string>
#include "rocksdb/cache.h"
#include "db/dbformat.h"

namespace rocksdb {

class VersionSet;

struct FileMetaData {
  int refs;
  int allowed_seeks;          // Seeks allowed until compaction
  uint64_t number;
  uint64_t file_size;         // File size in bytes
  InternalKey smallest;       // Smallest internal key served by table
  InternalKey largest;        // Largest internal key served by table
  bool being_compacted;       // Is this file undergoing compaction?
  SequenceNumber smallest_seqno;// The smallest seqno in this file
  SequenceNumber largest_seqno; // The largest seqno in this file

  // Needs to be disposed when refs becomes 0.
  Cache::Handle* table_reader_handle;

  FileMetaData(uint64_t number, uint64_t file_size)
      : refs(0),
        allowed_seeks(1 << 30),
        number(number),
        file_size(file_size),
        being_compacted(false),
        table_reader_handle(nullptr) {}
  FileMetaData() : FileMetaData(0, 0) {}
};

class VersionEdit {
 public:
  VersionEdit() { Clear(); }
  ~VersionEdit() { }

  void Clear();

  void SetComparatorName(const Slice& name) {
    has_comparator_ = true;
    comparator_ = name.ToString();
  }
  void SetLogNumber(uint64_t num) {
    has_log_number_ = true;
    log_number_ = num;
  }
  void SetPrevLogNumber(uint64_t num) {
    has_prev_log_number_ = true;
    prev_log_number_ = num;
  }
  void SetNextFile(uint64_t num) {
    has_next_file_number_ = true;
    next_file_number_ = num;
  }
  void SetLastSequence(SequenceNumber seq) {
    has_last_sequence_ = true;
    last_sequence_ = seq;
  }
  void SetMaxColumnFamily(uint32_t max_column_family) {
    has_max_column_family_ = true;
    max_column_family_ = max_column_family;
  }

  // Add the specified file at the specified number.
  // REQUIRES: This version has not been saved (see VersionSet::SaveTo)
  // REQUIRES: "smallest" and "largest" are smallest and largest keys in file
  void AddFile(int level, uint64_t file,
               uint64_t file_size,
               const InternalKey& smallest,
               const InternalKey& largest,
               const SequenceNumber& smallest_seqno,
               const SequenceNumber& largest_seqno) {
    assert(smallest_seqno <= largest_seqno);
    FileMetaData f;
    f.number = file;
    f.file_size = file_size;
    f.smallest = smallest;
    f.largest = largest;
    f.smallest_seqno = smallest_seqno;
    f.largest_seqno = largest_seqno;
    new_files_.push_back(std::make_pair(level, f));
  }

  // Delete the specified "file" from the specified "level".
  void DeleteFile(int level, uint64_t file) {
    deleted_files_.insert({level, file});
  }

  // Number of edits
  int NumEntries() {
    return new_files_.size() + deleted_files_.size();
  }

  bool IsColumnFamilyManipulation() {
    return is_column_family_add_ || is_column_family_drop_;
  }

  void SetColumnFamily(uint32_t column_family_id) {
    column_family_ = column_family_id;
  }

  // set column family ID by calling SetColumnFamily()
  void AddColumnFamily(const std::string& name) {
    assert(!is_column_family_drop_);
    assert(!is_column_family_add_);
    assert(NumEntries() == 0);
    is_column_family_add_ = true;
    column_family_name_ = name;
  }

  // set column family ID by calling SetColumnFamily()
  void DropColumnFamily() {
    assert(!is_column_family_drop_);
    assert(!is_column_family_add_);
    assert(NumEntries() == 0);
    is_column_family_drop_ = true;
  }

  void EncodeTo(std::string* dst) const;
  Status DecodeFrom(const Slice& src);

  std::string DebugString(bool hex_key = false) const;

 private:
  friend class VersionSet;

  typedef std::set< std::pair<int, uint64_t>> DeletedFileSet;

  bool GetLevel(Slice* input, int* level, const char** msg);

  int max_level_;
  std::string comparator_;
  uint64_t log_number_;
  uint64_t prev_log_number_;
  uint64_t next_file_number_;
  uint32_t max_column_family_;
  SequenceNumber last_sequence_;
  bool has_comparator_;
  bool has_log_number_;
  bool has_prev_log_number_;
  bool has_next_file_number_;
  bool has_last_sequence_;
  bool has_max_column_family_;

  DeletedFileSet deleted_files_;
<<<<<<< HEAD
  std::vector<std::pair<int, FileMetaData>> new_files_;

  // Each version edit record should have column_family_id set
  // If it's not set, it is default (0)
  uint32_t column_family_;
  // a version edit can be either column_family add or
  // column_family drop. If it's column family add,
  // it also includes column family name.
  bool is_column_family_drop_;
  bool is_column_family_add_;
  std::string column_family_name_;

  enum {
    kManifestVersion = 1
  };
=======
  std::vector<std::pair<int, FileMetaData> > new_files_;
>>>>>>> 577556d5
};

}  // namespace rocksdb<|MERGE_RESOLUTION|>--- conflicted
+++ resolved
@@ -157,7 +157,6 @@
   bool has_max_column_family_;
 
   DeletedFileSet deleted_files_;
-<<<<<<< HEAD
   std::vector<std::pair<int, FileMetaData>> new_files_;
 
   // Each version edit record should have column_family_id set
@@ -169,13 +168,6 @@
   bool is_column_family_drop_;
   bool is_column_family_add_;
   std::string column_family_name_;
-
-  enum {
-    kManifestVersion = 1
-  };
-=======
-  std::vector<std::pair<int, FileMetaData> > new_files_;
->>>>>>> 577556d5
 };
 
 }  // namespace rocksdb