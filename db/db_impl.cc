//  Copyright (c) 2013, Facebook, Inc.  All rights reserved.
//  This source code is licensed under the BSD-style license found in the
//  LICENSE file in the root directory of this source tree. An additional grant
//  of patent rights can be found in the PATENTS file in the same directory.
//
// Copyright (c) 2011 The LevelDB Authors. All rights reserved.
// Use of this source code is governed by a BSD-style license that can be
// found in the LICENSE file. See the AUTHORS file for names of contributors.

#include "db/db_impl.h"

#include <algorithm>
#include <climits>
#include <cstdio>
#include <set>
#include <stdexcept>
#include <stdint.h>
#include <string>
#include <unordered_set>
#include <utility>
#include <vector>

#include "db/builder.h"
#include "db/db_iter.h"
#include "db/dbformat.h"
#include "db/filename.h"
#include "db/log_reader.h"
#include "db/log_writer.h"
#include "db/memtable.h"
#include "db/memtable_list.h"
#include "db/merge_context.h"
#include "db/merge_helper.h"
#include "db/prefix_filter_iterator.h"
#include "db/table_cache.h"
#include "db/table_properties_collector.h"
#include "db/tailing_iter.h"
#include "db/transaction_log_impl.h"
#include "db/version_set.h"
#include "db/write_batch_internal.h"
#include "port/port.h"
#include "rocksdb/compaction_filter.h"
#include "rocksdb/db.h"
#include "rocksdb/env.h"
#include "rocksdb/merge_operator.h"
#include "rocksdb/statistics.h"
#include "rocksdb/status.h"
#include "rocksdb/table.h"
#include "table/block.h"
#include "table/block_based_table_factory.h"
#include "table/merger.h"
#include "table/table_builder.h"
#include "table/two_level_iterator.h"
#include "util/auto_roll_logger.h"
#include "util/autovector.h"
#include "util/build_version.h"
#include "util/coding.h"
#include "util/hash_skiplist_rep.h"
#include "util/logging.h"
#include "util/mutexlock.h"
#include "util/perf_context_imp.h"
#include "util/stop_watch.h"

namespace rocksdb {

void DumpLeveldbBuildVersion(Logger * log);

// Information kept for every waiting writer
struct DBImpl::Writer {
  Status status;
  WriteBatch* batch;
  bool sync;
  bool disableWAL;
  bool done;
  port::CondVar cv;

  explicit Writer(port::Mutex* mu) : cv(mu) { }
};

struct DBImpl::CompactionState {
  Compaction* const compaction;

  // If there were two snapshots with seq numbers s1 and
  // s2 and s1 < s2, and if we find two instances of a key k1 then lies
  // entirely within s1 and s2, then the earlier version of k1 can be safely
  // deleted because that version is not visible in any snapshot.
  std::vector<SequenceNumber> existing_snapshots;

  // Files produced by compaction
  struct Output {
    uint64_t number;
    uint64_t file_size;
    InternalKey smallest, largest;
    SequenceNumber smallest_seqno, largest_seqno;
  };
  std::vector<Output> outputs;
  std::list<uint64_t> allocated_file_numbers;

  // State kept for output being generated
  unique_ptr<WritableFile> outfile;
  unique_ptr<TableBuilder> builder;

  uint64_t total_bytes;

  Output* current_output() { return &outputs[outputs.size()-1]; }

  explicit CompactionState(Compaction* c)
      : compaction(c),
        total_bytes(0) {
  }

  // Create a client visible context of this compaction
  CompactionFilter::Context GetFilterContext() {
    CompactionFilter::Context context;
    context.is_full_compaction = compaction->IsFullCompaction();
    return context;
  }
};

// Fix user-supplied options to be reasonable
template <class T, class V>
static void ClipToRange(T* ptr, V minvalue, V maxvalue) {
  if (static_cast<V>(*ptr) > maxvalue) *ptr = maxvalue;
  if (static_cast<V>(*ptr) < minvalue) *ptr = minvalue;
}
Options SanitizeOptions(const std::string& dbname,
                        const InternalKeyComparator* icmp,
                        const InternalFilterPolicy* ipolicy,
                        const Options& src) {
  Options result = src;
  result.filter_policy = (src.filter_policy != nullptr) ? ipolicy : nullptr;
  // result.max_open_files means an "infinite" open files.
  if (result.max_open_files != -1) {
    ClipToRange(&result.max_open_files,            20,     1000000);
  }
  ClipToRange(&result.write_buffer_size,         ((size_t)64)<<10,
                                                 ((size_t)64)<<30);
  ClipToRange(&result.block_size,                1<<10,  4<<20);

  // if user sets arena_block_size, we trust user to use this value. Otherwise,
  // calculate a proper value from writer_buffer_size;
  if (result.arena_block_size <= 0) {
    result.arena_block_size = result.write_buffer_size / 10;
  }

  result.min_write_buffer_number_to_merge = std::min(
    result.min_write_buffer_number_to_merge, result.max_write_buffer_number-1);
  if (result.info_log == nullptr) {
    Status s = CreateLoggerFromOptions(dbname, result.db_log_dir, src.env,
                                       result, &result.info_log);
    if (!s.ok()) {
      // No place suitable for logging
      result.info_log = nullptr;
    }
  }
  if (result.block_cache == nullptr && !result.no_block_cache) {
    result.block_cache = NewLRUCache(8 << 20);
  }
  result.compression_per_level = src.compression_per_level;
  if (result.block_size_deviation < 0 || result.block_size_deviation > 100) {
    result.block_size_deviation = 0;
  }
  if (result.max_mem_compaction_level >= result.num_levels) {
    result.max_mem_compaction_level = result.num_levels - 1;
  }
  if (result.soft_rate_limit > result.hard_rate_limit) {
    result.soft_rate_limit = result.hard_rate_limit;
  }
  if (result.compaction_filter) {
    Log(result.info_log, "Compaction filter specified, ignore factory");
  }
  if (result.prefix_extractor) {
    // If a prefix extractor has been supplied and a HashSkipListRepFactory is
    // being used, make sure that the latter uses the former as its transform
    // function.
    auto factory = dynamic_cast<HashSkipListRepFactory*>(
      result.memtable_factory.get());
    if (factory &&
        factory->GetTransform() != result.prefix_extractor) {
      Log(result.info_log, "A prefix hash representation factory was supplied "
          "whose prefix extractor does not match options.prefix_extractor. "
          "Falling back to skip list representation factory");
      result.memtable_factory = std::make_shared<SkipListFactory>();
    } else if (factory) {
      Log(result.info_log, "Prefix hash memtable rep is in use.");
    }
  }

  if (result.wal_dir.empty()) {
    // Use dbname as default
    result.wal_dir = dbname;
  }

  // -- Sanitize the table properties collector
  // All user defined properties collectors will be wrapped by
  // UserKeyTablePropertiesCollector since for them they only have the
  // knowledge of the user keys; internal keys are invisible to them.
  auto& collectors = result.table_properties_collectors;
  for (size_t i = 0; i < result.table_properties_collectors.size(); ++i) {
    assert(collectors[i]);
    collectors[i] =
      std::make_shared<UserKeyTablePropertiesCollector>(collectors[i]);
  }

  // Add collector to collect internal key statistics
  collectors.push_back(
      std::make_shared<InternalKeyPropertiesCollector>()
  );

  return result;
}

CompressionType GetCompressionType(const Options& options, int level,
                                   const bool enable_compression) {
  if (!enable_compression) {
    // disable compression
    return kNoCompression;
  }
  // If the use has specified a different compression level for each level,
  // then pick the compresison for that level.
  if (!options.compression_per_level.empty()) {
    const int n = options.compression_per_level.size() - 1;
    // It is possible for level_ to be -1; in that case, we use level
    // 0's compression.  This occurs mostly in backwards compatibility
    // situations when the builder doesn't know what level the file
    // belongs to.  Likewise, if level_ is beyond the end of the
    // specified compression levels, use the last value.
    return options.compression_per_level[std::max(0, std::min(level, n))];
  } else {
    return options.compression;
  }
}

CompressionType GetCompressionFlush(const Options& options) {
  // Compressing memtable flushes might not help unless the sequential load
  // optimization is used for leveled compaction. Otherwise the CPU and
  // latency overhead is not offset by saving much space.

  bool can_compress;

  if  (options.compaction_style == kCompactionStyleUniversal) {
    can_compress =
        (options.compaction_options_universal.compression_size_percent < 0);
  } else {
    // For leveled compress when min_level_to_compress == 0.
    can_compress = (GetCompressionType(options, 0, true) != kNoCompression);
  }

  if (can_compress) {
    return options.compression;
  } else {
    return kNoCompression;
  }
}

DBImpl::DBImpl(const Options& options, const std::string& dbname)
    : env_(options.env),
      dbname_(dbname),
      internal_comparator_(options.comparator),
      options_(SanitizeOptions(dbname, &internal_comparator_,
                               &internal_filter_policy_, options)),
      internal_filter_policy_(options.filter_policy),
      owns_info_log_(options_.info_log != options.info_log),
      db_lock_(nullptr),
      mutex_(options.use_adaptive_mutex),
      shutting_down_(nullptr),
      bg_cv_(&mutex_),
      mem_(new MemTable(internal_comparator_, options_)),
      imm_(options_.min_write_buffer_number_to_merge),
      logfile_number_(0),
      super_version_(nullptr),
      super_version_number_(0),
      tmp_batch_(),
      bg_compaction_scheduled_(0),
      bg_manual_only_(0),
      bg_flush_scheduled_(0),
      bg_logstats_scheduled_(false),
      manual_compaction_(nullptr),
      logger_(nullptr),
      disable_delete_obsolete_files_(0),
      delete_obsolete_files_last_run_(options.env->NowMicros()),
      purge_wal_files_last_run_(0),
      last_stats_dump_time_microsec_(0),
      default_interval_to_delete_obsolete_WAL_(600),
      flush_on_destroy_(false),
      internal_stats_(options.num_levels, options.env,
                      options.statistics.get()),
      delayed_writes_(0),
      storage_options_(options),
      bg_work_gate_closed_(false),
      refitting_level_(false) {
  mem_->Ref();
  env_->GetAbsolutePath(dbname, &db_absolute_path_);

  // Reserve ten files or so for other uses and give the rest to TableCache.
  // Give a large number for setting of "infinite" open files.
  const int table_cache_size =
      (options_.max_open_files == -1) ?
          4194304 : options_.max_open_files - 10;
  table_cache_.reset(new TableCache(dbname_, &options_,
                                    storage_options_, table_cache_size));
  versions_.reset(new VersionSet(dbname_, &options_, storage_options_,
                                 table_cache_.get(), &internal_comparator_));

  DumpLeveldbBuildVersion(options_.info_log.get());
  options_.Dump(options_.info_log.get());

  char name[100];
  Status s = env_->GetHostName(name, 100L);
  if (s.ok()) {
    host_name_ = name;
  } else {
    Log(options_.info_log, "Can't get hostname, use localhost as host name.");
    host_name_ = "localhost";
  }
  last_log_ts = 0;

  LogFlush(options_.info_log);
}

DBImpl::~DBImpl() {
  autovector<MemTable*> to_delete;

  // Wait for background work to finish
  if (flush_on_destroy_ && mem_->GetFirstSequenceNumber() != 0) {
    FlushMemTable(FlushOptions());
  }
  mutex_.Lock();
  shutting_down_.Release_Store(this);  // Any non-nullptr value is ok
  while (bg_compaction_scheduled_ ||
         bg_flush_scheduled_ ||
         bg_logstats_scheduled_) {
    bg_cv_.Wait();
  }
  if (super_version_ != nullptr) {
    bool is_last_reference __attribute__((unused));
    is_last_reference = super_version_->Unref();
    assert(is_last_reference);
    super_version_->Cleanup();
    delete super_version_;
  }
  mutex_.Unlock();

  if (db_lock_ != nullptr) {
    env_->UnlockFile(db_lock_);
  }

  if (mem_ != nullptr) {
    delete mem_->Unref();
  }

  imm_.current()->Unref(&to_delete);
  for (MemTable* m: to_delete) {
    delete m;
  }
  // versions need to be destroyed before table_cache since it can holds
  // references to table_cache.
  versions_.reset();
  LogFlush(options_.info_log);
}

// Do not flush and close database elegantly. Simulate a crash.
void DBImpl::TEST_Destroy_DBImpl() {
  // ensure that no new memtable flushes can occur
  flush_on_destroy_ = false;

  // wait till all background compactions are done.
  mutex_.Lock();
  while (bg_compaction_scheduled_ ||
         bg_flush_scheduled_ ||
         bg_logstats_scheduled_) {
    bg_cv_.Wait();
  }
  if (super_version_ != nullptr) {
    bool is_last_reference __attribute__((unused));
    is_last_reference = super_version_->Unref();
    assert(is_last_reference);
    super_version_->Cleanup();
    delete super_version_;
  }

  // Prevent new compactions from occuring.
  bg_work_gate_closed_ = true;
  const int LargeNumber = 10000000;
  bg_compaction_scheduled_ += LargeNumber;

  mutex_.Unlock();
  LogFlush(options_.info_log);

  // force release the lock file.
  if (db_lock_ != nullptr) {
    env_->UnlockFile(db_lock_);
  }

  log_.reset();
  versions_.reset();
  table_cache_.reset();
}

uint64_t DBImpl::TEST_Current_Manifest_FileNo() {
  return versions_->ManifestFileNumber();
}

Status DBImpl::NewDB() {
  VersionEdit new_db;
  new_db.SetComparatorName(user_comparator()->Name());
  new_db.SetLogNumber(0);
  new_db.SetNextFile(2);
  new_db.SetLastSequence(0);

  const std::string manifest = DescriptorFileName(dbname_, 1);
  unique_ptr<WritableFile> file;
  Status s = env_->NewWritableFile(manifest, &file, storage_options_);
  if (!s.ok()) {
    return s;
  }
  file->SetPreallocationBlockSize(options_.manifest_preallocation_size);
  {
    log::Writer log(std::move(file));
    std::string record;
    new_db.EncodeTo(&record);
    s = log.AddRecord(record);
  }
  if (s.ok()) {
    // Make "CURRENT" file that points to the new manifest file.
    s = SetCurrentFile(env_, dbname_, 1);
  } else {
    env_->DeleteFile(manifest);
  }
  return s;
}

void DBImpl::MaybeIgnoreError(Status* s) const {
  if (s->ok() || options_.paranoid_checks) {
    // No change needed
  } else {
    Log(options_.info_log, "Ignoring error %s", s->ToString().c_str());
    *s = Status::OK();
  }
}

const Status DBImpl::CreateArchivalDirectory() {
  if (options_.WAL_ttl_seconds > 0 || options_.WAL_size_limit_MB > 0) {
    std::string archivalPath = ArchivalDirectory(options_.wal_dir);
    return env_->CreateDirIfMissing(archivalPath);
  }
  return Status::OK();
}

void DBImpl::PrintStatistics() {
  auto dbstats = options_.statistics.get();
  if (dbstats) {
    Log(options_.info_log,
        "STATISTCS:\n %s",
        dbstats->ToString().c_str());
  }
}

void DBImpl::MaybeDumpStats() {
  if (options_.stats_dump_period_sec == 0) return;

  const uint64_t now_micros = env_->NowMicros();

  if (last_stats_dump_time_microsec_ +
      options_.stats_dump_period_sec * 1000000
      <= now_micros) {
    // Multiple threads could race in here simultaneously.
    // However, the last one will update last_stats_dump_time_microsec_
    // atomically. We could see more than one dump during one dump
    // period in rare cases.
    last_stats_dump_time_microsec_ = now_micros;
    std::string stats;
    GetProperty("rocksdb.stats", &stats);
    Log(options_.info_log, "%s", stats.c_str());
    PrintStatistics();
  }
}

// DBImpl::SuperVersion methods
DBImpl::SuperVersion::~SuperVersion() {
  for (auto td : to_delete) {
    delete td;
  }
}

DBImpl::SuperVersion* DBImpl::SuperVersion::Ref() {
  refs.fetch_add(1, std::memory_order_relaxed);
  return this;
}

bool DBImpl::SuperVersion::Unref() {
  assert(refs > 0);
  // fetch_sub returns the previous value of ref
  return refs.fetch_sub(1, std::memory_order_relaxed) == 1;
}

void DBImpl::SuperVersion::Cleanup() {
  assert(refs.load(std::memory_order_relaxed) == 0);
  imm->Unref(&to_delete);
  MemTable* m = mem->Unref();
  if (m != nullptr) {
    to_delete.push_back(m);
  }
  current->Unref();
}

void DBImpl::SuperVersion::Init(MemTable* new_mem, MemTableListVersion* new_imm,
                                Version* new_current) {
  mem = new_mem;
  imm = new_imm;
  current = new_current;
  mem->Ref();
  imm->Ref();
  current->Ref();
  refs.store(1, std::memory_order_relaxed);
}

// Returns the list of live files in 'sst_live' and the list
// of all files in the filesystem in 'candidate_files'.
// no_full_scan = true -- never do the full scan using GetChildren()
// force = false -- don't force the full scan, except every
//  options_.delete_obsolete_files_period_micros
// force = true -- force the full scan
void DBImpl::FindObsoleteFiles(DeletionState& deletion_state,
                               bool force,
                               bool no_full_scan) {
  mutex_.AssertHeld();

  // if deletion is disabled, do nothing
  if (disable_delete_obsolete_files_ > 0) {
    return;
  }

  bool doing_the_full_scan = false;

  // logic for figurint out if we're doing the full scan
  if (no_full_scan) {
    doing_the_full_scan = false;
  } else if (force || options_.delete_obsolete_files_period_micros == 0) {
    doing_the_full_scan = true;
  } else {
    const uint64_t now_micros = env_->NowMicros();
    if (delete_obsolete_files_last_run_ +
        options_.delete_obsolete_files_period_micros < now_micros) {
      doing_the_full_scan = true;
      delete_obsolete_files_last_run_ = now_micros;
    }
  }

  // get obsolete files
  versions_->GetObsoleteFiles(&deletion_state.sst_delete_files);

  // store the current filenum, lognum, etc
  deletion_state.manifest_file_number = versions_->ManifestFileNumber();
  deletion_state.log_number = versions_->LogNumber();
  deletion_state.prev_log_number = versions_->PrevLogNumber();

  if (!doing_the_full_scan && !deletion_state.HaveSomethingToDelete()) {
    // avoid filling up sst_live if we're sure that we
    // are not going to do the full scan and that we don't have
    // anything to delete at the moment
    return;
  }

  // don't delete live files
  deletion_state.sst_live.assign(pending_outputs_.begin(),
                                 pending_outputs_.end());
  versions_->AddLiveFiles(&deletion_state.sst_live);

  if (doing_the_full_scan) {
    // set of all files in the directory. We'll exclude files that are still
    // alive in the subsequent processings.
    env_->GetChildren(
        dbname_, &deletion_state.candidate_files
    ); // Ignore errors

    //Add log files in wal_dir
    if (options_.wal_dir != dbname_) {
      std::vector<std::string> log_files;
      env_->GetChildren(options_.wal_dir, &log_files); // Ignore errors
      deletion_state.candidate_files.insert(
        deletion_state.candidate_files.end(),
        log_files.begin(),
        log_files.end()
      );
    }
  }
}

// Diffs the files listed in filenames and those that do not
// belong to live files are posibly removed. Also, removes all the
// files in sst_delete_files and log_delete_files.
// It is not necessary to hold the mutex when invoking this method.
void DBImpl::PurgeObsoleteFiles(DeletionState& state) {
  // check if there is anything to do
  if (state.candidate_files.empty() &&
      state.sst_delete_files.empty() &&
      state.log_delete_files.empty()) {
    return;
  }

  // this checks if FindObsoleteFiles() was run before. If not, don't do
  // PurgeObsoleteFiles(). If FindObsoleteFiles() was run, we need to also
  // run PurgeObsoleteFiles(), even if disable_delete_obsolete_files_ is true
  if (state.manifest_file_number == 0) {
    return;
  }
  std::vector<std::string> old_log_files;

  // Now, convert live list to an unordered set, WITHOUT mutex held;
  // set is slow.
  std::unordered_set<uint64_t> sst_live(
      state.sst_live.begin(), state.sst_live.end()
  );

  auto& candidate_files = state.candidate_files;
  candidate_files.reserve(
      candidate_files.size() +
      state.sst_delete_files.size() +
      state.log_delete_files.size());
  // We may ignore the dbname when generating the file names.
  const char* kDumbDbName = "";
  for (auto file : state.sst_delete_files) {
    candidate_files.push_back(
        TableFileName(kDumbDbName, file->number).substr(1)
    );
    delete file;
  }

  for (auto file_num : state.log_delete_files) {
    if (file_num > 0) {
      candidate_files.push_back(
          LogFileName(kDumbDbName, file_num).substr(1)
      );
    }
  }

  // dedup state.candidate_files so we don't try to delete the same
  // file twice
  sort(candidate_files.begin(), candidate_files.end());
  candidate_files.erase(
      unique(candidate_files.begin(), candidate_files.end()),
      candidate_files.end()
  );

  for (const auto& to_delete : candidate_files) {
    uint64_t number;
    FileType type;
    // Ignore file if we cannot recognize it.
    if (!ParseFileName(to_delete, &number, &type)) {
      continue;
    }

    bool keep = true;
    switch (type) {
      case kLogFile:
        keep = ((number >= state.log_number) ||
                (number == state.prev_log_number));
        break;
      case kDescriptorFile:
        // Keep my manifest file, and any newer incarnations'
        // (in case there is a race that allows other incarnations)
        keep = (number >= state.manifest_file_number);
        break;
      case kTableFile:
        keep = (sst_live.find(number) != sst_live.end());
        break;
      case kTempFile:
        // Any temp files that are currently being written to must
        // be recorded in pending_outputs_, which is inserted into "live"
        keep = (sst_live.find(number) != sst_live.end());
        break;
      case kInfoLogFile:
        keep = true;
        if (number != 0) {
          old_log_files.push_back(to_delete);
        }
        break;
      case kCurrentFile:
      case kDBLockFile:
      case kIdentityFile:
      case kMetaDatabase:
        keep = true;
        break;
    }

    if (keep) {
      continue;
    }

    if (type == kTableFile) {
      // evict from cache
      table_cache_->Evict(number);
    }
    std::string fname = ((type == kLogFile) ? options_.wal_dir : dbname_) +
        "/" + to_delete;
    Log(options_.info_log,
        "Delete type=%d #%lu",
        int(type),
        (unsigned long)number);

    if (type == kLogFile &&
        (options_.WAL_ttl_seconds > 0 || options_.WAL_size_limit_MB > 0)) {
      Status s = env_->RenameFile(fname,
          ArchivedLogFileName(options_.wal_dir, number));
      if (!s.ok()) {
        Log(options_.info_log,
            "RenameFile logfile #%lu FAILED -- %s\n",
            (unsigned long)number, s.ToString().c_str());
      }
    } else {
      Status s = env_->DeleteFile(fname);
      if (!s.ok()) {
        Log(options_.info_log, "Delete type=%d #%lu FAILED -- %s\n",
            int(type), (unsigned long)number, s.ToString().c_str());
      }
    }
  }

  // Delete old info log files.
  size_t old_log_file_count = old_log_files.size();
  // NOTE: Currently we only support log purge when options_.db_log_dir is
  // located in `dbname` directory.
  if (old_log_file_count >= options_.keep_log_file_num &&
      options_.db_log_dir.empty()) {
    std::sort(old_log_files.begin(), old_log_files.end());
    size_t end = old_log_file_count - options_.keep_log_file_num;
    for (unsigned int i = 0; i <= end; i++) {
      std::string& to_delete = old_log_files.at(i);
      // Log(options_.info_log, "Delete type=%d %s\n",
      //     int(kInfoLogFile), to_delete.c_str());
      env_->DeleteFile(dbname_ + "/" + to_delete);
    }
  }
  PurgeObsoleteWALFiles();
  LogFlush(options_.info_log);
}

void DBImpl::DeleteObsoleteFiles() {
  mutex_.AssertHeld();
  DeletionState deletion_state;
  FindObsoleteFiles(deletion_state, true);
  PurgeObsoleteFiles(deletion_state);
}

// 1. Go through all archived files and
//    a. if ttl is enabled, delete outdated files
//    b. if archive size limit is enabled, delete empty files,
//        compute file number and size.
// 2. If size limit is enabled:
//    a. compute how many files should be deleted
//    b. get sorted non-empty archived logs
//    c. delete what should be deleted
void DBImpl::PurgeObsoleteWALFiles() {
  bool const ttl_enabled = options_.WAL_ttl_seconds > 0;
  bool const size_limit_enabled =  options_.WAL_size_limit_MB > 0;
  if (!ttl_enabled && !size_limit_enabled) {
    return;
  }

  int64_t current_time;
  Status s = env_->GetCurrentTime(&current_time);
  if (!s.ok()) {
    Log(options_.info_log, "Can't get current time: %s", s.ToString().c_str());
    assert(false);
    return;
  }
  uint64_t const now_seconds = static_cast<uint64_t>(current_time);
  uint64_t const time_to_check = (ttl_enabled && !size_limit_enabled) ?
    options_.WAL_ttl_seconds / 2 : default_interval_to_delete_obsolete_WAL_;

  if (purge_wal_files_last_run_ + time_to_check > now_seconds) {
    return;
  }

  purge_wal_files_last_run_ = now_seconds;

  std::string archival_dir = ArchivalDirectory(options_.wal_dir);
  std::vector<std::string> files;
  s = env_->GetChildren(archival_dir, &files);
  if (!s.ok()) {
    Log(options_.info_log, "Can't get archive files: %s", s.ToString().c_str());
    assert(false);
    return;
  }

  size_t log_files_num = 0;
  uint64_t log_file_size = 0;

  for (auto& f : files) {
    uint64_t number;
    FileType type;
    if (ParseFileName(f, &number, &type) && type == kLogFile) {
      std::string const file_path = archival_dir + "/" + f;
      if (ttl_enabled) {
        uint64_t file_m_time;
        Status const s = env_->GetFileModificationTime(file_path,
          &file_m_time);
        if (!s.ok()) {
          Log(options_.info_log, "Can't get file mod time: %s: %s",
              file_path.c_str(), s.ToString().c_str());
          continue;
        }
        if (now_seconds - file_m_time > options_.WAL_ttl_seconds) {
          Status const s = env_->DeleteFile(file_path);
          if (!s.ok()) {
            Log(options_.info_log, "Can't delete file: %s: %s",
                file_path.c_str(), s.ToString().c_str());
            continue;
          }
          continue;
        }
      }

      if (size_limit_enabled) {
        uint64_t file_size;
        Status const s = env_->GetFileSize(file_path, &file_size);
        if (!s.ok()) {
          Log(options_.info_log, "Can't get file size: %s: %s",
              file_path.c_str(), s.ToString().c_str());
          return;
        } else {
          if (file_size > 0) {
            log_file_size = std::max(log_file_size, file_size);
            ++log_files_num;
          } else {
            Status s = env_->DeleteFile(file_path);
            if (!s.ok()) {
              Log(options_.info_log, "Can't delete file: %s: %s",
                  file_path.c_str(), s.ToString().c_str());
              continue;
            }
          }
        }
      }
    }
  }

  if (0 == log_files_num || !size_limit_enabled) {
    return;
  }

  size_t const files_keep_num = options_.WAL_size_limit_MB *
    1024 * 1024 / log_file_size;
  if (log_files_num <= files_keep_num) {
    return;
  }

  size_t files_del_num = log_files_num - files_keep_num;
  VectorLogPtr archived_logs;
  AppendSortedWalsOfType(archival_dir, archived_logs, kArchivedLogFile);

  if (files_del_num > archived_logs.size()) {
    Log(options_.info_log, "Trying to delete more archived log files than "
        "exist. Deleting all");
    files_del_num = archived_logs.size();
  }

  for (size_t i = 0; i < files_del_num; ++i) {
    std::string const file_path = archived_logs[i]->PathName();
    Status const s = DeleteFile(file_path);
    if (!s.ok()) {
      Log(options_.info_log, "Can't delete file: %s: %s",
          file_path.c_str(), s.ToString().c_str());
      continue;
    }
  }
}

Status DBImpl::Recover(bool read_only, bool error_if_log_file_exist) {
  mutex_.AssertHeld();

  assert(db_lock_ == nullptr);
  if (!read_only) {
    // We call CreateDirIfMissing() as the directory may already exist (if we
    // are reopening a DB), when this happens we don't want creating the
    // directory to cause an error. However, we need to check if creating the
    // directory fails or else we may get an obscure message about the lock
    // file not existing. One real-world example of this occurring is if
    // env->CreateDirIfMissing() doesn't create intermediate directories, e.g.
    // when dbname_ is "dir/db" but when "dir" doesn't exist.
    Status s = env_->CreateDirIfMissing(dbname_);
    if (!s.ok()) {
      return s;
    }

    s = env_->NewDirectory(dbname_, &db_directory_);
    if (!s.ok()) {
      return s;
    }

    s = env_->LockFile(LockFileName(dbname_), &db_lock_);
    if (!s.ok()) {
      return s;
    }

    if (!env_->FileExists(CurrentFileName(dbname_))) {
      if (options_.create_if_missing) {
        // TODO: add merge_operator name check
        s = NewDB();
        if (!s.ok()) {
          return s;
        }
      } else {
        return Status::InvalidArgument(
            dbname_, "does not exist (create_if_missing is false)");
      }
    } else {
      if (options_.error_if_exists) {
        return Status::InvalidArgument(
            dbname_, "exists (error_if_exists is true)");
      }
    }
    // Check for the IDENTITY file and create it if not there
    if (!env_->FileExists(IdentityFileName(dbname_))) {
      s = SetIdentityFile(env_, dbname_);
      if (!s.ok()) {
        return s;
      }
    }
  }

  Status s = versions_->Recover();
  if (s.ok()) {
    SequenceNumber max_sequence(0);

    // Recover from all newer log files than the ones named in the
    // descriptor (new log files may have been added by the previous
    // incarnation without registering them in the descriptor).
    //
    // Note that PrevLogNumber() is no longer used, but we pay
    // attention to it in case we are recovering a database
    // produced by an older version of rocksdb.
    const uint64_t min_log = versions_->LogNumber();
    const uint64_t prev_log = versions_->PrevLogNumber();
    std::vector<std::string> filenames;
    s = env_->GetChildren(options_.wal_dir, &filenames);
    if (!s.ok()) {
      return s;
    }

    std::vector<uint64_t> logs;
    for (size_t i = 0; i < filenames.size(); i++) {
      uint64_t number;
      FileType type;
      if (ParseFileName(filenames[i], &number, &type)
          && type == kLogFile
          && ((number >= min_log) || (number == prev_log))) {
        logs.push_back(number);
      }
    }

    if (logs.size() > 0 && error_if_log_file_exist) {
      return Status::Corruption(""
          "The db was opened in readonly mode with error_if_log_file_exist"
          "flag but a log file already exists");
    }

    // Recover in the order in which the logs were generated
    std::sort(logs.begin(), logs.end());
    for (const auto& log : logs) {
      // The previous incarnation may not have written any MANIFEST
      // records after allocating this log number.  So we manually
      // update the file number allocation counter in VersionSet.
      versions_->MarkFileNumberUsed(log);
      s = RecoverLogFile(log, &max_sequence, read_only);
    }

    if (s.ok()) {
      if (versions_->LastSequence() < max_sequence) {
        versions_->SetLastSequence(max_sequence);
      }
      SetTickerCount(options_.statistics.get(), SEQUENCE_NUMBER,
                     versions_->LastSequence());
    }
  }

  return s;
}

Status DBImpl::RecoverLogFile(uint64_t log_number, SequenceNumber* max_sequence,
                              bool read_only) {
  struct LogReporter : public log::Reader::Reporter {
    Env* env;
    Logger* info_log;
    const char* fname;
    Status* status;  // nullptr if options_.paranoid_checks==false or
                     //            options_.skip_log_error_on_recovery==true
    virtual void Corruption(size_t bytes, const Status& s) {
      Log(info_log, "%s%s: dropping %d bytes; %s",
          (this->status == nullptr ? "(ignoring error) " : ""),
          fname, static_cast<int>(bytes), s.ToString().c_str());
      if (this->status != nullptr && this->status->ok()) *this->status = s;
    }
  };

  mutex_.AssertHeld();

  VersionEdit edit;

  // Open the log file
  std::string fname = LogFileName(options_.wal_dir, log_number);
  unique_ptr<SequentialFile> file;
  Status status = env_->NewSequentialFile(fname, &file, storage_options_);
  if (!status.ok()) {
    MaybeIgnoreError(&status);
    return status;
  }

  // Create the log reader.
  LogReporter reporter;
  reporter.env = env_;
  reporter.info_log = options_.info_log.get();
  reporter.fname = fname.c_str();
  reporter.status = (options_.paranoid_checks &&
                     !options_.skip_log_error_on_recovery ? &status : nullptr);
  // We intentially make log::Reader do checksumming even if
  // paranoid_checks==false so that corruptions cause entire commits
  // to be skipped instead of propagating bad information (like overly
  // large sequence numbers).
  log::Reader reader(std::move(file), &reporter, true/*checksum*/,
                     0/*initial_offset*/);
  Log(options_.info_log, "Recovering log #%lu",
      (unsigned long) log_number);

  // Read all the records and add to a memtable
  std::string scratch;
  Slice record;
  WriteBatch batch;
  bool memtable_empty = true;
  while (reader.ReadRecord(&record, &scratch)) {
    if (record.size() < 12) {
      reporter.Corruption(
          record.size(), Status::Corruption("log record too small"));
      continue;
    }
    WriteBatchInternal::SetContents(&batch, record);

    status = WriteBatchInternal::InsertInto(&batch, mem_, &options_);
    memtable_empty = false;
    MaybeIgnoreError(&status);
    if (!status.ok()) {
      return status;
    }
    const SequenceNumber last_seq =
        WriteBatchInternal::Sequence(&batch) +
        WriteBatchInternal::Count(&batch) - 1;
    if (last_seq > *max_sequence) {
      *max_sequence = last_seq;
    }

    if (!read_only &&
        mem_->ApproximateMemoryUsage() > options_.write_buffer_size) {
      status = WriteLevel0TableForRecovery(mem_, &edit);
      // we still want to clear memtable, even if the recovery failed
      delete mem_->Unref();
      mem_ = new MemTable(internal_comparator_, options_);
      mem_->Ref();
      memtable_empty = true;
      if (!status.ok()) {
        // Reflect errors immediately so that conditions like full
        // file-systems cause the DB::Open() to fail.
        return status;
      }
    }
  }

  if (!memtable_empty && !read_only) {
    status = WriteLevel0TableForRecovery(mem_, &edit);
    delete mem_->Unref();
    mem_ = new MemTable(internal_comparator_, options_);
    mem_->Ref();
    if (!status.ok()) {
      return status;
    }
  }

  if (edit.NumEntries() > 0) {
    // if read_only, NumEntries() will be 0
    assert(!read_only);
    // writing log number in the manifest means that any log file
    // with number strongly less than (log_number + 1) is already
    // recovered and should be ignored on next reincarnation.
    // Since we already recovered log_number, we want all logs
    // with numbers `<= log_number` (includes this one) to be ignored
    edit.SetLogNumber(log_number + 1);
    // we must mark the next log number as used, even though it's
    // not actually used. that is because VersionSet assumes
    // VersionSet::next_file_number_ always to be strictly greater than any log
    // number
    versions_->MarkFileNumberUsed(log_number + 1);
    status = versions_->LogAndApply(&edit, &mutex_);
  }

  return status;
}

Status DBImpl::WriteLevel0TableForRecovery(MemTable* mem, VersionEdit* edit) {
  mutex_.AssertHeld();
  const uint64_t start_micros = env_->NowMicros();
  FileMetaData meta;
  meta.number = versions_->NewFileNumber();
  pending_outputs_.insert(meta.number);
  Iterator* iter = mem->NewIterator();
  const SequenceNumber newest_snapshot = snapshots_.GetNewest();
  const SequenceNumber earliest_seqno_in_memtable =
    mem->GetFirstSequenceNumber();
  Log(options_.info_log, "Level-0 table #%lu: started",
      (unsigned long) meta.number);

  Status s;
  {
    mutex_.Unlock();
    s = BuildTable(dbname_, env_, options_, storage_options_,
                   table_cache_.get(), iter, &meta, internal_comparator_,
                   newest_snapshot, earliest_seqno_in_memtable,
                   GetCompressionFlush(options_));
    LogFlush(options_.info_log);
    mutex_.Lock();
  }

  Log(options_.info_log, "Level-0 table #%lu: %lu bytes %s",
      (unsigned long) meta.number,
      (unsigned long) meta.file_size,
      s.ToString().c_str());
  delete iter;

  pending_outputs_.erase(meta.number);

  // Note that if file_size is zero, the file has been deleted and
  // should not be added to the manifest.
  int level = 0;
  if (s.ok() && meta.file_size > 0) {
    edit->AddFile(level, meta.number, meta.file_size,
                  meta.smallest, meta.largest,
                  meta.smallest_seqno, meta.largest_seqno);
  }

  InternalStats::CompactionStats stats;
  stats.micros = env_->NowMicros() - start_micros;
  stats.bytes_written = meta.file_size;
  stats.files_out_levelnp1 = 1;
  internal_stats_.AddCompactionStats(level, stats);
  RecordTick(options_.statistics.get(), COMPACT_WRITE_BYTES, meta.file_size);
  return s;
}


Status DBImpl::WriteLevel0Table(autovector<MemTable*>& mems, VersionEdit* edit,
                                uint64_t* filenumber) {
  mutex_.AssertHeld();
  const uint64_t start_micros = env_->NowMicros();
  FileMetaData meta;
  meta.number = versions_->NewFileNumber();
  *filenumber = meta.number;
  pending_outputs_.insert(meta.number);

  const SequenceNumber newest_snapshot = snapshots_.GetNewest();
  const SequenceNumber earliest_seqno_in_memtable =
    mems[0]->GetFirstSequenceNumber();
  Version* base = versions_->current();
  base->Ref();          // it is likely that we do not need this reference
  Status s;
  {
    mutex_.Unlock();
    std::vector<Iterator*> memtables;
    for (MemTable* m : mems) {
      Log(options_.info_log,
          "Flushing memtable with log file: %lu\n",
          (unsigned long)m->GetLogNumber());
      memtables.push_back(m->NewIterator());
    }
    Iterator* iter = NewMergingIterator(
        env_, &internal_comparator_, &memtables[0], memtables.size());
    Log(options_.info_log,
        "Level-0 flush table #%lu: started",
        (unsigned long)meta.number);

    s = BuildTable(dbname_, env_, options_, storage_options_,
                   table_cache_.get(), iter, &meta, internal_comparator_,
                   newest_snapshot, earliest_seqno_in_memtable,
                   GetCompressionFlush(options_));
    LogFlush(options_.info_log);
    delete iter;
    Log(options_.info_log, "Level-0 flush table #%lu: %lu bytes %s",
        (unsigned long) meta.number,
        (unsigned long) meta.file_size,
        s.ToString().c_str());
    if (!options_.disableDataSync) {
      db_directory_->Fsync();
    }
    mutex_.Lock();
  }
  base->Unref();

  // re-acquire the most current version
  base = versions_->current();

  // There could be multiple threads writing to its own level-0 file.
  // The pending_outputs cannot be cleared here, otherwise this newly
  // created file might not be considered as a live-file by another
  // compaction thread that is concurrently deleting obselete files.
  // The pending_outputs can be cleared only after the new version is
  // committed so that other threads can recognize this file as a
  // valid one.
  // pending_outputs_.erase(meta.number);

  // Note that if file_size is zero, the file has been deleted and
  // should not be added to the manifest.
  int level = 0;
  if (s.ok() && meta.file_size > 0) {
    const Slice min_user_key = meta.smallest.user_key();
    const Slice max_user_key = meta.largest.user_key();
    // if we have more than 1 background thread, then we cannot
    // insert files directly into higher levels because some other
    // threads could be concurrently producing compacted files for
    // that key range.
    if (base != nullptr && options_.max_background_compactions <= 1 &&
        options_.compaction_style == kCompactionStyleLevel) {
      level = base->PickLevelForMemTableOutput(min_user_key, max_user_key);
    }
    edit->AddFile(level, meta.number, meta.file_size,
                  meta.smallest, meta.largest,
                  meta.smallest_seqno, meta.largest_seqno);
  }

  InternalStats::CompactionStats stats;
  stats.micros = env_->NowMicros() - start_micros;
  stats.bytes_written = meta.file_size;
  internal_stats_.AddCompactionStats(level, stats);
  RecordTick(options_.statistics.get(), COMPACT_WRITE_BYTES, meta.file_size);
  return s;
}

Status DBImpl::FlushMemTableToOutputFile(bool* madeProgress,
                                         DeletionState& deletion_state) {
  mutex_.AssertHeld();
  assert(imm_.size() != 0);

  if (!imm_.IsFlushPending()) {
    Log(options_.info_log, "FlushMemTableToOutputFile already in progress");
    return Status::IOError("FlushMemTableToOutputFile already in progress");
  }

  // Save the contents of the earliest memtable as a new Table
  uint64_t file_number;
  autovector<MemTable*> mems;
  imm_.PickMemtablesToFlush(&mems);
  if (mems.empty()) {
    Log(options_.info_log, "Nothing in memstore to flush");
    return Status::IOError("Nothing in memstore to flush");
  }

  // record the logfile_number_ before we release the mutex
  // entries mems are (implicitly) sorted in ascending order by their created
  // time. We will use the first memtable's `edit` to keep the meta info for
  // this flush.
  MemTable* m = mems[0];
  VersionEdit* edit = m->GetEdits();
  edit->SetPrevLogNumber(0);
  // SetLogNumber(log_num) indicates logs with number smaller than log_num
  // will no longer be picked up for recovery.
  edit->SetLogNumber(
      mems.back()->GetNextLogNumber()
  );

  std::vector<uint64_t> logs_to_delete;
  for (auto mem : mems) {
    logs_to_delete.push_back(mem->GetLogNumber());
  }

  // This will release and re-acquire the mutex.
  Status s = WriteLevel0Table(mems, edit, &file_number);

  if (s.ok() && shutting_down_.Acquire_Load()) {
    s = Status::IOError(
      "Database shutdown started during memtable compaction"
    );
  }

  // Replace immutable memtable with the generated Table
  s = imm_.InstallMemtableFlushResults(
      mems, versions_.get(), s, &mutex_, options_.info_log.get(), file_number,
      pending_outputs_, &deletion_state.memtables_to_free, db_directory_.get());

  if (s.ok()) {
    InstallSuperVersion(deletion_state);
    if (madeProgress) {
      *madeProgress = 1;
    }

    MaybeScheduleLogDBDeployStats();

    if (disable_delete_obsolete_files_ == 0) {
      // add to deletion state
      deletion_state.log_delete_files.insert(
          deletion_state.log_delete_files.end(),
          logs_to_delete.begin(),
          logs_to_delete.end());
    }
  }
  return s;
}

Status DBImpl::CompactRange(const Slice* begin,
                            const Slice* end,
                            bool reduce_level,
                            int target_level) {
  Status s = FlushMemTable(FlushOptions());
  if (!s.ok()) {
    LogFlush(options_.info_log);
    return s;
  }

  int max_level_with_files = 1;
  {
    MutexLock l(&mutex_);
    Version* base = versions_->current();
    for (int level = 1; level < NumberLevels(); level++) {
      if (base->OverlapInLevel(level, begin, end)) {
        max_level_with_files = level;
      }
    }
  }
  for (int level = 0; level <= max_level_with_files; level++) {
    // in case the compaction is unversal or if we're compacting the
    // bottom-most level, the output level will be the same as input one
    if (options_.compaction_style == kCompactionStyleUniversal ||
        level == max_level_with_files) {
      s = RunManualCompaction(level, level, begin, end);
    } else {
      s = RunManualCompaction(level, level + 1, begin, end);
    }
    if (!s.ok()) {
      LogFlush(options_.info_log);
      return s;
    }
  }

  if (reduce_level) {
    s = ReFitLevel(max_level_with_files, target_level);
  }
  LogFlush(options_.info_log);

  return s;
}

// return the same level if it cannot be moved
int DBImpl::FindMinimumEmptyLevelFitting(int level) {
  mutex_.AssertHeld();
  Version* current = versions_->current();
  int minimum_level = level;
  for (int i = level - 1; i > 0; --i) {
    // stop if level i is not empty
    if (current->NumLevelFiles(i) > 0) break;
    // stop if level i is too small (cannot fit the level files)
    if (versions_->MaxBytesForLevel(i) < current->NumLevelBytes(level)) break;

    minimum_level = i;
  }
  return minimum_level;
}

Status DBImpl::ReFitLevel(int level, int target_level) {
  assert(level < NumberLevels());

  SuperVersion* superversion_to_free = nullptr;
  SuperVersion* new_superversion = new SuperVersion();

  mutex_.Lock();

  // only allow one thread refitting
  if (refitting_level_) {
    mutex_.Unlock();
    Log(options_.info_log, "ReFitLevel: another thread is refitting");
    delete new_superversion;
    return Status::NotSupported("another thread is refitting");
  }
  refitting_level_ = true;

  // wait for all background threads to stop
  bg_work_gate_closed_ = true;
  while (bg_compaction_scheduled_ > 0 || bg_flush_scheduled_) {
    Log(options_.info_log,
        "RefitLevel: waiting for background threads to stop: %d %d",
        bg_compaction_scheduled_, bg_flush_scheduled_);
    bg_cv_.Wait();
  }

  // move to a smaller level
  int to_level = target_level;
  if (target_level < 0) {
    to_level = FindMinimumEmptyLevelFitting(level);
  }

  assert(to_level <= level);

  Status status;
  if (to_level < level) {
    Log(options_.info_log, "Before refitting:\n%s",
        versions_->current()->DebugString().data());

    VersionEdit edit;
    for (const auto& f : versions_->current()->files_[level]) {
      edit.DeleteFile(level, f->number);
      edit.AddFile(to_level, f->number, f->file_size, f->smallest, f->largest,
                   f->smallest_seqno, f->largest_seqno);
    }
    Log(options_.info_log, "Apply version edit:\n%s",
        edit.DebugString().data());

    status = versions_->LogAndApply(&edit, &mutex_, db_directory_.get());
    superversion_to_free = InstallSuperVersion(new_superversion);
    new_superversion = nullptr;

    Log(options_.info_log, "LogAndApply: %s\n", status.ToString().data());

    if (status.ok()) {
      Log(options_.info_log, "After refitting:\n%s",
          versions_->current()->DebugString().data());
    }
  }

  refitting_level_ = false;
  bg_work_gate_closed_ = false;

  mutex_.Unlock();
  delete superversion_to_free;
  delete new_superversion;
  return status;
}

int DBImpl::NumberLevels() {
  return options_.num_levels;
}

int DBImpl::MaxMemCompactionLevel() {
  return options_.max_mem_compaction_level;
}

int DBImpl::Level0StopWriteTrigger() {
  return options_.level0_stop_writes_trigger;
}

uint64_t DBImpl::CurrentVersionNumber() const {
  return super_version_number_.load();
}

Status DBImpl::Flush(const FlushOptions& options) {
  return FlushMemTable(options);
}

SequenceNumber DBImpl::GetLatestSequenceNumber() const {
  return versions_->LastSequence();
}

Status DBImpl::GetUpdatesSince(SequenceNumber seq,
                               unique_ptr<TransactionLogIterator>* iter) {

  RecordTick(options_.statistics.get(), GET_UPDATES_SINCE_CALLS);
  if (seq > versions_->LastSequence()) {
    return Status::IOError("Requested sequence not yet written in the db");
  }
  //  Get all sorted Wal Files.
  //  Do binary search and open files and find the seq number.

  std::unique_ptr<VectorLogPtr> wal_files(new VectorLogPtr);
  Status s = GetSortedWalFiles(*wal_files);
  if (!s.ok()) {
    return s;
  }

  s = RetainProbableWalFiles(*wal_files, seq);
  if (!s.ok()) {
    return s;
  }
  iter->reset(
    new TransactionLogIteratorImpl(options_.wal_dir,
                                   &options_,
                                   storage_options_,
                                   seq,
                                   std::move(wal_files),
                                   this));
  return (*iter)->status();
}

Status DBImpl::RetainProbableWalFiles(VectorLogPtr& all_logs,
                                      const SequenceNumber target) {
  long start = 0; // signed to avoid overflow when target is < first file.
  long end = static_cast<long>(all_logs.size()) - 1;
  // Binary Search. avoid opening all files.
  while (end >= start) {
    long mid = start + (end - start) / 2;  // Avoid overflow.
    SequenceNumber current_seq_num = all_logs.at(mid)->StartSequence();
    if (current_seq_num == target) {
      end = mid;
      break;
    } else if (current_seq_num < target) {
      start = mid + 1;
    } else {
      end = mid - 1;
    }
  }
  size_t start_index = std::max(0l, end); // end could be -ve.
  // The last wal file is always included
  all_logs.erase(all_logs.begin(), all_logs.begin() + start_index);
  return Status::OK();
}

bool DBImpl::CheckWalFileExistsAndEmpty(const WalFileType type,
                                        const uint64_t number) {
  const std::string fname = (type == kAliveLogFile) ?
    LogFileName(options_.wal_dir, number) :
    ArchivedLogFileName(options_.wal_dir, number);
  uint64_t file_size;
  Status s = env_->GetFileSize(fname, &file_size);
  return (s.ok() && (file_size == 0));
}

Status DBImpl::ReadFirstRecord(const WalFileType type, const uint64_t number,
                               WriteBatch* const result) {

  if (type == kAliveLogFile) {
    std::string fname = LogFileName(options_.wal_dir, number);
    Status status = ReadFirstLine(fname, result);
    if (!status.ok()) {
      //  check if the file got moved to archive.
      std::string archived_file =
        ArchivedLogFileName(options_.wal_dir, number);
      Status s = ReadFirstLine(archived_file, result);
      if (!s.ok()) {
        return Status::IOError("Log File has been deleted: " + archived_file);
      }
    }
    return Status::OK();
  } else if (type == kArchivedLogFile) {
    std::string fname = ArchivedLogFileName(options_.wal_dir, number);
    Status status = ReadFirstLine(fname, result);
    return status;
  }
  return Status::NotSupported("File Type Not Known: " + std::to_string(type));
}

Status DBImpl::ReadFirstLine(const std::string& fname,
                             WriteBatch* const batch) {
  struct LogReporter : public log::Reader::Reporter {
    Env* env;
    Logger* info_log;
    const char* fname;
    Status* status;  // nullptr if options_.paranoid_checks==false
    virtual void Corruption(size_t bytes, const Status& s) {
      Log(info_log, "%s%s: dropping %d bytes; %s",
          (this->status == nullptr ? "(ignoring error) " : ""),
          fname, static_cast<int>(bytes), s.ToString().c_str());
      if (this->status != nullptr && this->status->ok()) *this->status = s;
    }
  };

  unique_ptr<SequentialFile> file;
  Status status = env_->NewSequentialFile(fname, &file, storage_options_);

  if (!status.ok()) {
    return status;
  }


  LogReporter reporter;
  reporter.env = env_;
  reporter.info_log = options_.info_log.get();
  reporter.fname = fname.c_str();
  reporter.status = (options_.paranoid_checks ? &status : nullptr);
  log::Reader reader(std::move(file), &reporter, true/*checksum*/,
                     0/*initial_offset*/);
  std::string scratch;
  Slice record;

  if (reader.ReadRecord(&record, &scratch) && status.ok()) {
    if (record.size() < 12) {
      reporter.Corruption(
          record.size(), Status::Corruption("log record too small"));
      return Status::IOError("Corruption noted");
      //  TODO read record's till the first no corrupt entry?
    }
    WriteBatchInternal::SetContents(batch, record);
    return Status::OK();
  }
  return Status::IOError("Error reading from file " + fname);
}

struct CompareLogByPointer {
  bool operator() (const unique_ptr<LogFile>& a,
                   const unique_ptr<LogFile>& b) {
    LogFileImpl* a_impl = dynamic_cast<LogFileImpl*>(a.get());
    LogFileImpl* b_impl = dynamic_cast<LogFileImpl*>(b.get());
    return *a_impl < *b_impl;
  }
};

Status DBImpl::AppendSortedWalsOfType(const std::string& path,
    VectorLogPtr& log_files, WalFileType log_type) {
  std::vector<std::string> all_files;
  const Status status = env_->GetChildren(path, &all_files);
  if (!status.ok()) {
    return status;
  }
  log_files.reserve(log_files.size() + all_files.size());
  VectorLogPtr::iterator pos_start;
  if (!log_files.empty()) {
    pos_start = log_files.end() - 1;
  } else {
    pos_start = log_files.begin();
  }
  for (const auto& f : all_files) {
    uint64_t number;
    FileType type;
    if (ParseFileName(f, &number, &type) && type == kLogFile){

      WriteBatch batch;
      Status s = ReadFirstRecord(log_type, number, &batch);
      if (!s.ok()) {
        if (CheckWalFileExistsAndEmpty(log_type, number)) {
          continue;
        }
        return s;
      }

      uint64_t size_bytes;
      s = env_->GetFileSize(LogFileName(path, number), &size_bytes);
      if (!s.ok()) {
        return s;
      }

      log_files.push_back(std::move(unique_ptr<LogFile>(new LogFileImpl(
        number, log_type, WriteBatchInternal::Sequence(&batch), size_bytes))));
    }
  }
  CompareLogByPointer compare_log_files;
  std::sort(pos_start, log_files.end(), compare_log_files);
  return status;
}

Status DBImpl::RunManualCompaction(int input_level,
                                   int output_level,
                                   const Slice* begin,
                                   const Slice* end) {
  assert(input_level >= 0);

  InternalKey begin_storage, end_storage;

  ManualCompaction manual;
  manual.input_level = input_level;
  manual.output_level = output_level;
  manual.done = false;
  manual.in_progress = false;
  // For universal compaction, we enforce every manual compaction to compact
  // all files.
  if (begin == nullptr ||
      options_.compaction_style == kCompactionStyleUniversal) {
    manual.begin = nullptr;
  } else {
    begin_storage = InternalKey(*begin, kMaxSequenceNumber, kValueTypeForSeek);
    manual.begin = &begin_storage;
  }
  if (end == nullptr ||
      options_.compaction_style == kCompactionStyleUniversal) {
    manual.end = nullptr;
  } else {
    end_storage = InternalKey(*end, 0, static_cast<ValueType>(0));
    manual.end = &end_storage;
  }

  MutexLock l(&mutex_);

  // When a manual compaction arrives, temporarily disable scheduling of
  // non-manual compactions and wait until the number of scheduled compaction
  // jobs drops to zero. This is needed to ensure that this manual compaction
  // can compact any range of keys/files.
  //
  // bg_manual_only_ is non-zero when at least one thread is inside
  // RunManualCompaction(), i.e. during that time no other compaction will
  // get scheduled (see MaybeScheduleFlushOrCompaction).
  //
  // Note that the following loop doesn't stop more that one thread calling
  // RunManualCompaction() from getting to the second while loop below.
  // However, only one of them will actually schedule compaction, while
  // others will wait on a condition variable until it completes.

  ++bg_manual_only_;
  while (bg_compaction_scheduled_ > 0) {
    Log(options_.info_log,
        "Manual compaction waiting for all other scheduled background "
        "compactions to finish");
    bg_cv_.Wait();
  }

  Log(options_.info_log, "Manual compaction starting");

  while (!manual.done && !shutting_down_.Acquire_Load() && bg_error_.ok()) {
    assert(bg_manual_only_ > 0);
    if (manual_compaction_ != nullptr) {
      // Running either this or some other manual compaction
      bg_cv_.Wait();
    } else {
      manual_compaction_ = &manual;
      MaybeScheduleFlushOrCompaction();
    }
  }

  assert(!manual.in_progress);
  assert(bg_manual_only_ > 0);
  --bg_manual_only_;
  return manual.status;
}

Status DBImpl::TEST_CompactRange(int level,
                                 const Slice* begin,
                                 const Slice* end) {
  int output_level = (options_.compaction_style == kCompactionStyleUniversal)
                         ? level
                         : level + 1;
  return RunManualCompaction(level, output_level, begin, end);
}

Status DBImpl::FlushMemTable(const FlushOptions& options) {
  // nullptr batch means just wait for earlier writes to be done
  Status s = Write(WriteOptions(), nullptr);
  if (s.ok() && options.wait) {
    // Wait until the compaction completes
    s = WaitForFlushMemTable();
  }
  return s;
}

Status DBImpl::WaitForFlushMemTable() {
  Status s;
  // Wait until the compaction completes
  MutexLock l(&mutex_);
  while (imm_.size() > 0 && bg_error_.ok()) {
    bg_cv_.Wait();
  }
  if (imm_.size() != 0) {
    s = bg_error_;
  }
  return s;
}

Status DBImpl::TEST_FlushMemTable() {
  return FlushMemTable(FlushOptions());
}

Status DBImpl::TEST_WaitForFlushMemTable() {
  return WaitForFlushMemTable();
}

Status DBImpl::TEST_WaitForCompact() {
  // Wait until the compaction completes

  // TODO: a bug here. This function actually does not necessarily
  // wait for compact. It actually waits for scheduled compaction
  // OR flush to finish.

  MutexLock l(&mutex_);
  while ((bg_compaction_scheduled_ || bg_flush_scheduled_) &&
         bg_error_.ok()) {
    bg_cv_.Wait();
  }
  return bg_error_;
}

void DBImpl::MaybeScheduleFlushOrCompaction() {
  mutex_.AssertHeld();
  if (bg_work_gate_closed_) {
    // gate closed for backgrond work
  } else if (shutting_down_.Acquire_Load()) {
    // DB is being deleted; no more background compactions
  } else {
    bool is_flush_pending = imm_.IsFlushPending();
    if (is_flush_pending &&
        (bg_flush_scheduled_ < options_.max_background_flushes)) {
      // memtable flush needed
      bg_flush_scheduled_++;
      env_->Schedule(&DBImpl::BGWorkFlush, this, Env::Priority::HIGH);
    }

    // Schedule BGWorkCompaction if there's a compaction pending (or a memtable
    // flush, but the HIGH pool is not enabled). Do it only if
    // max_background_compactions hasn't been reached and, in case
    // bg_manual_only_ > 0, if it's a manual compaction.
    if ((manual_compaction_ ||
         versions_->current()->NeedsCompaction() ||
         (is_flush_pending && (options_.max_background_flushes <= 0))) &&
        bg_compaction_scheduled_ < options_.max_background_compactions &&
        (!bg_manual_only_ || manual_compaction_)) {

      bg_compaction_scheduled_++;
      env_->Schedule(&DBImpl::BGWorkCompaction, this, Env::Priority::LOW);
    }
  }
}

void DBImpl::BGWorkFlush(void* db) {
  reinterpret_cast<DBImpl*>(db)->BackgroundCallFlush();
}

void DBImpl::BGWorkCompaction(void* db) {
  reinterpret_cast<DBImpl*>(db)->BackgroundCallCompaction();
}

Status DBImpl::BackgroundFlush(bool* madeProgress,
                               DeletionState& deletion_state) {
  Status stat;
  while (stat.ok() && imm_.IsFlushPending()) {
    Log(options_.info_log,
        "BackgroundCallFlush doing FlushMemTableToOutputFile, flush slots available %d",
        options_.max_background_flushes - bg_flush_scheduled_);
    stat = FlushMemTableToOutputFile(madeProgress, deletion_state);
  }
  return stat;
}

void DBImpl::BackgroundCallFlush() {
  bool madeProgress = false;
  DeletionState deletion_state(true);
  assert(bg_flush_scheduled_);
  MutexLock l(&mutex_);

  Status s;
  if (!shutting_down_.Acquire_Load()) {
    s = BackgroundFlush(&madeProgress, deletion_state);
    if (!s.ok()) {
      // Wait a little bit before retrying background compaction in
      // case this is an environmental problem and we do not want to
      // chew up resources for failed compactions for the duration of
      // the problem.
      bg_cv_.SignalAll();  // In case a waiter can proceed despite the error
      Log(options_.info_log, "Waiting after background flush error: %s",
          s.ToString().c_str());
      mutex_.Unlock();
      LogFlush(options_.info_log);
      env_->SleepForMicroseconds(1000000);
      mutex_.Lock();
    }
  }

  // If !s.ok(), this means that Flush failed. In that case, we want
  // to delete all obsolete files and we force FindObsoleteFiles()
  FindObsoleteFiles(deletion_state, !s.ok());
  // delete unnecessary files if any, this is done outside the mutex
  if (deletion_state.HaveSomethingToDelete()) {
    mutex_.Unlock();
    PurgeObsoleteFiles(deletion_state);
    mutex_.Lock();
  }

  bg_flush_scheduled_--;
  if (madeProgress) {
    MaybeScheduleFlushOrCompaction();
  }
  bg_cv_.SignalAll();
}


void DBImpl::TEST_PurgeObsoleteteWAL() {
  PurgeObsoleteWALFiles();
}

uint64_t DBImpl::TEST_GetLevel0TotalSize() {
  MutexLock l(&mutex_);
  return versions_->current()->NumLevelBytes(0);
}

void DBImpl::BackgroundCallCompaction() {
  bool madeProgress = false;
  DeletionState deletion_state(true);

  MaybeDumpStats();

  MutexLock l(&mutex_);
  // Log(options_.info_log, "XXX BG Thread %llx process new work item", pthread_self());
  assert(bg_compaction_scheduled_);
  Status s;
  if (!shutting_down_.Acquire_Load()) {
    s = BackgroundCompaction(&madeProgress, deletion_state);
    if (!s.ok()) {
      // Wait a little bit before retrying background compaction in
      // case this is an environmental problem and we do not want to
      // chew up resources for failed compactions for the duration of
      // the problem.
      bg_cv_.SignalAll();  // In case a waiter can proceed despite the error
      Log(options_.info_log, "Waiting after background compaction error: %s",
          s.ToString().c_str());
      mutex_.Unlock();
      LogFlush(options_.info_log);
      env_->SleepForMicroseconds(1000000);
      mutex_.Lock();
    }
  }

  // If !s.ok(), this means that Compaction failed. In that case, we want
  // to delete all obsolete files we might have created and we force
  // FindObsoleteFiles(). This is because deletion_state does not catch
  // all created files if compaction failed.
  FindObsoleteFiles(deletion_state, !s.ok());

  // delete unnecessary files if any, this is done outside the mutex
  if (deletion_state.HaveSomethingToDelete()) {
    mutex_.Unlock();
    PurgeObsoleteFiles(deletion_state);
    mutex_.Lock();
  }

  bg_compaction_scheduled_--;

  MaybeScheduleLogDBDeployStats();

  // Previous compaction may have produced too many files in a level,
  // So reschedule another compaction if we made progress in the
  // last compaction.
  if (madeProgress) {
    MaybeScheduleFlushOrCompaction();
  }
  bg_cv_.SignalAll();

}

Status DBImpl::BackgroundCompaction(bool* madeProgress,
                                    DeletionState& deletion_state) {
  *madeProgress = false;
  mutex_.AssertHeld();

  bool is_manual = (manual_compaction_ != nullptr) &&
                   (manual_compaction_->in_progress == false);
  if (is_manual) {
    // another thread cannot pick up the same work
    manual_compaction_->in_progress = true;
  }

  // TODO: remove memtable flush from formal compaction
  while (imm_.IsFlushPending()) {
    Log(options_.info_log,
        "BackgroundCompaction doing FlushMemTableToOutputFile, compaction slots "
        "available %d",
        options_.max_background_compactions - bg_compaction_scheduled_);
    Status stat = FlushMemTableToOutputFile(madeProgress, deletion_state);
    if (!stat.ok()) {
      if (is_manual) {
        manual_compaction_->status = stat;
        manual_compaction_->done = true;
        manual_compaction_->in_progress = false;
        manual_compaction_ = nullptr;
      }
      return stat;
    }
  }

  unique_ptr<Compaction> c;
  InternalKey manual_end_storage;
  InternalKey* manual_end = &manual_end_storage;
  if (is_manual) {
    ManualCompaction* m = manual_compaction_;
    assert(m->in_progress);
    c.reset(versions_->CompactRange(
        m->input_level, m->output_level, m->begin, m->end, &manual_end));
    if (!c) {
      m->done = true;
    }
    Log(options_.info_log,
        "Manual compaction from level-%d to level-%d from %s .. %s; will stop "
        "at %s\n",
        m->input_level,
        m->output_level,
        (m->begin ? m->begin->DebugString().c_str() : "(begin)"),
        (m->end ? m->end->DebugString().c_str() : "(end)"),
        ((m->done || manual_end == nullptr)
             ? "(end)"
             : manual_end->DebugString().c_str()));
  } else if (!options_.disable_auto_compactions) {
    c.reset(versions_->PickCompaction());
  }

  Status status;
  if (!c) {
    // Nothing to do
    Log(options_.info_log, "Compaction nothing to do");
  } else if (!is_manual && c->IsTrivialMove()) {
    // Move file to next level
    assert(c->num_input_files(0) == 1);
    FileMetaData* f = c->input(0, 0);
    c->edit()->DeleteFile(c->level(), f->number);
    c->edit()->AddFile(c->level() + 1, f->number, f->file_size,
                       f->smallest, f->largest,
                       f->smallest_seqno, f->largest_seqno);
    status = versions_->LogAndApply(c->edit(), &mutex_, db_directory_.get());
    InstallSuperVersion(deletion_state);
    Version::LevelSummaryStorage tmp;
    Log(options_.info_log, "Moved #%lld to level-%d %lld bytes %s: %s\n",
        static_cast<unsigned long long>(f->number), c->level() + 1,
        static_cast<unsigned long long>(f->file_size),
        status.ToString().c_str(), versions_->current()->LevelSummary(&tmp));
    versions_->ReleaseCompactionFiles(c.get(), status);
    *madeProgress = true;
  } else {
    MaybeScheduleFlushOrCompaction(); // do more compaction work in parallel.
    CompactionState* compact = new CompactionState(c.get());
    status = DoCompactionWork(compact, deletion_state);
    CleanupCompaction(compact, status);
    versions_->ReleaseCompactionFiles(c.get(), status);
    c->ReleaseInputs();
    *madeProgress = true;
  }
  c.reset();

  if (status.ok()) {
    // Done
  } else if (shutting_down_.Acquire_Load()) {
    // Ignore compaction errors found during shutting down
  } else {
    Log(options_.info_log,
        "Compaction error: %s", status.ToString().c_str());
    if (options_.paranoid_checks && bg_error_.ok()) {
      bg_error_ = status;
    }
  }

  if (is_manual) {
    ManualCompaction* m = manual_compaction_;
    if (!status.ok()) {
      m->status = status;
      m->done = true;
    }
    // For universal compaction:
    //   Because universal compaction always happens at level 0, so one
    //   compaction will pick up all overlapped files. No files will be
    //   filtered out due to size limit and left for a successive compaction.
    //   So we can safely conclude the current compaction.
    //
    //   Also note that, if we don't stop here, then the current compaction
    //   writes a new file back to level 0, which will be used in successive
    //   compaction. Hence the manual compaction will never finish.
    //
    // Stop the compaction if manual_end points to nullptr -- this means
    // that we compacted the whole range. manual_end should always point
    // to nullptr in case of universal compaction
    if (manual_end == nullptr) {
      m->done = true;
    }
    if (!m->done) {
      // We only compacted part of the requested range.  Update *m
      // to the range that is left to be compacted.
      // Universal compaction should always compact the whole range
      assert(options_.compaction_style != kCompactionStyleUniversal);
      m->tmp_storage = *manual_end;
      m->begin = &m->tmp_storage;
    }
    m->in_progress = false; // not being processed anymore
    manual_compaction_ = nullptr;
  }
  return status;
}

void DBImpl::CleanupCompaction(CompactionState* compact, Status status) {
  mutex_.AssertHeld();
  if (compact->builder != nullptr) {
    // May happen if we get a shutdown call in the middle of compaction
    compact->builder->Abandon();
    compact->builder.reset();
  } else {
    assert(compact->outfile == nullptr);
  }
  for (size_t i = 0; i < compact->outputs.size(); i++) {
    const CompactionState::Output& out = compact->outputs[i];
    pending_outputs_.erase(out.number);

    // If this file was inserted into the table cache then remove
    // them here because this compaction was not committed.
    if (!status.ok()) {
      table_cache_->Evict(out.number);
    }
  }
  delete compact;
}

// Allocate the file numbers for the output file. We allocate as
// many output file numbers as there are files in level+1 (at least one)
// Insert them into pending_outputs so that they do not get deleted.
void DBImpl::AllocateCompactionOutputFileNumbers(CompactionState* compact) {
  mutex_.AssertHeld();
  assert(compact != nullptr);
  assert(compact->builder == nullptr);
  int filesNeeded = compact->compaction->num_input_files(1);
  for (int i = 0; i < std::max(filesNeeded, 1); i++) {
    uint64_t file_number = versions_->NewFileNumber();
    pending_outputs_.insert(file_number);
    compact->allocated_file_numbers.push_back(file_number);
  }
}

// Frees up unused file number.
void DBImpl::ReleaseCompactionUnusedFileNumbers(CompactionState* compact) {
  mutex_.AssertHeld();
  for (const auto file_number : compact->allocated_file_numbers) {
    pending_outputs_.erase(file_number);
    // Log(options_.info_log, "XXX releasing unused file num %d", file_number);
  }
}

Status DBImpl::OpenCompactionOutputFile(CompactionState* compact) {
  assert(compact != nullptr);
  assert(compact->builder == nullptr);
  uint64_t file_number;
  // If we have not yet exhausted the pre-allocated file numbers,
  // then use the one from the front. Otherwise, we have to acquire
  // the heavyweight lock and allocate a new file number.
  if (!compact->allocated_file_numbers.empty()) {
    file_number = compact->allocated_file_numbers.front();
    compact->allocated_file_numbers.pop_front();
  } else {
    mutex_.Lock();
    file_number = versions_->NewFileNumber();
    pending_outputs_.insert(file_number);
    mutex_.Unlock();
  }
  CompactionState::Output out;
  out.number = file_number;
  out.smallest.Clear();
  out.largest.Clear();
  out.smallest_seqno = out.largest_seqno = 0;
  compact->outputs.push_back(out);

  // Make the output file
  std::string fname = TableFileName(dbname_, file_number);
  Status s = env_->NewWritableFile(fname, &compact->outfile, storage_options_);

  if (s.ok()) {
    // Over-estimate slightly so we don't end up just barely crossing
    // the threshold.
    compact->outfile->SetPreallocationBlockSize(
      1.1 * versions_->MaxFileSizeForLevel(compact->compaction->output_level()));

    CompressionType compression_type = GetCompressionType(
        options_, compact->compaction->output_level(),
        compact->compaction->enable_compression());

    compact->builder.reset(NewTableBuilder(options_, internal_comparator_,
                                           compact->outfile.get(),
                                           compression_type));
  }
  LogFlush(options_.info_log);
  return s;
}

Status DBImpl::FinishCompactionOutputFile(CompactionState* compact,
                                          Iterator* input) {
  assert(compact != nullptr);
  assert(compact->outfile);
  assert(compact->builder != nullptr);

  const uint64_t output_number = compact->current_output()->number;
  assert(output_number != 0);

  // Check for iterator errors
  Status s = input->status();
  const uint64_t current_entries = compact->builder->NumEntries();
  if (s.ok()) {
    s = compact->builder->Finish();
  } else {
    compact->builder->Abandon();
  }
  const uint64_t current_bytes = compact->builder->FileSize();
  compact->current_output()->file_size = current_bytes;
  compact->total_bytes += current_bytes;
  compact->builder.reset();

  // Finish and check for file errors
  if (s.ok() && !options_.disableDataSync) {
    if (options_.use_fsync) {
      StopWatch sw(env_, options_.statistics.get(),
                   COMPACTION_OUTFILE_SYNC_MICROS, false);
      s = compact->outfile->Fsync();
    } else {
      StopWatch sw(env_, options_.statistics.get(),
                   COMPACTION_OUTFILE_SYNC_MICROS, false);
      s = compact->outfile->Sync();
    }
  }
  if (s.ok()) {
    s = compact->outfile->Close();
  }
  compact->outfile.reset();

  if (s.ok() && current_entries > 0) {
    // Verify that the table is usable
    FileMetaData meta(output_number, current_bytes);
    Iterator* iter = table_cache_->NewIterator(ReadOptions(), storage_options_,
                                               internal_comparator_, meta);
    s = iter->status();
    delete iter;
    if (s.ok()) {
      Log(options_.info_log,
          "Generated table #%lu: %lu keys, %lu bytes",
          (unsigned long) output_number,
          (unsigned long) current_entries,
          (unsigned long) current_bytes);
    }
  }
  return s;
}


Status DBImpl::InstallCompactionResults(CompactionState* compact) {
  mutex_.AssertHeld();

  // paranoia: verify that the files that we started with
  // still exist in the current version and in the same original level.
  // This ensures that a concurrent compaction did not erroneously
  // pick the same files to compact.
  if (!versions_->VerifyCompactionFileConsistency(compact->compaction)) {
    Log(options_.info_log,  "Compaction %d@%d + %d@%d files aborted",
      compact->compaction->num_input_files(0),
      compact->compaction->level(),
      compact->compaction->num_input_files(1),
      compact->compaction->level() + 1);
    return Status::IOError("Compaction input files inconsistent");
  }

  Log(options_.info_log,  "Compacted %d@%d + %d@%d files => %lld bytes",
      compact->compaction->num_input_files(0),
      compact->compaction->level(),
      compact->compaction->num_input_files(1),
      compact->compaction->level() + 1,
      static_cast<long long>(compact->total_bytes));

  // Add compaction outputs
  compact->compaction->AddInputDeletions(compact->compaction->edit());
  for (size_t i = 0; i < compact->outputs.size(); i++) {
    const CompactionState::Output& out = compact->outputs[i];
    compact->compaction->edit()->AddFile(
        compact->compaction->output_level(), out.number, out.file_size,
        out.smallest, out.largest, out.smallest_seqno, out.largest_seqno);
  }
  return versions_->LogAndApply(compact->compaction->edit(), &mutex_,
                                db_directory_.get());
}

//
// Given a sequence number, return the sequence number of the
// earliest snapshot that this sequence number is visible in.
// The snapshots themselves are arranged in ascending order of
// sequence numbers.
// Employ a sequential search because the total number of
// snapshots are typically small.
inline SequenceNumber DBImpl::findEarliestVisibleSnapshot(
  SequenceNumber in, std::vector<SequenceNumber>& snapshots,
  SequenceNumber* prev_snapshot) {
  SequenceNumber prev __attribute__((unused)) = 0;
  for (const auto cur : snapshots) {
    assert(prev <= cur);
    if (cur >= in) {
      *prev_snapshot = prev;
      return cur;
    }
    prev = cur; // assignment
    assert(prev);
  }
  Log(options_.info_log,
      "Looking for seqid %lu but maxseqid is %lu",
      (unsigned long)in,
      (unsigned long)snapshots[snapshots.size()-1]);
  assert(0);
  return 0;
}

Status DBImpl::DoCompactionWork(CompactionState* compact,
                                DeletionState& deletion_state) {
  assert(compact);
  int64_t imm_micros = 0;  // Micros spent doing imm_ compactions
  Log(options_.info_log,
      "Compacting %d@%d + %d@%d files, score %.2f slots available %d",
      compact->compaction->num_input_files(0),
      compact->compaction->level(),
      compact->compaction->num_input_files(1),
      compact->compaction->output_level(),
      compact->compaction->score(),
      options_.max_background_compactions - bg_compaction_scheduled_);
  char scratch[256];
  compact->compaction->Summary(scratch, sizeof(scratch));
  Log(options_.info_log, "Compaction start summary: %s\n", scratch);

  assert(versions_->current()->NumLevelFiles(compact->compaction->level()) > 0);
  assert(compact->builder == nullptr);
  assert(!compact->outfile);

  SequenceNumber visible_at_tip = 0;
  SequenceNumber earliest_snapshot;
  SequenceNumber latest_snapshot = 0;
  snapshots_.getAll(compact->existing_snapshots);
  if (compact->existing_snapshots.size() == 0) {
    // optimize for fast path if there are no snapshots
    visible_at_tip = versions_->LastSequence();
    earliest_snapshot = visible_at_tip;
  } else {
    latest_snapshot = compact->existing_snapshots.back();
    // Add the current seqno as the 'latest' virtual
    // snapshot to the end of this list.
    compact->existing_snapshots.push_back(versions_->LastSequence());
    earliest_snapshot = compact->existing_snapshots[0];
  }

  // Is this compaction producing files at the bottommost level?
  bool bottommost_level = compact->compaction->BottomMostLevel();

  // Allocate the output file numbers before we release the lock
  AllocateCompactionOutputFileNumbers(compact);

  // Release mutex while we're actually doing the compaction work
  mutex_.Unlock();

  const uint64_t start_micros = env_->NowMicros();
  unique_ptr<Iterator> input(versions_->MakeInputIterator(compact->compaction));
  input->SeekToFirst();
  Status status;
  ParsedInternalKey ikey;
  std::string current_user_key;
  bool has_current_user_key = false;
  SequenceNumber last_sequence_for_key __attribute__((unused)) =
    kMaxSequenceNumber;
  SequenceNumber visible_in_snapshot = kMaxSequenceNumber;
  std::string compaction_filter_value;
  std::vector<char> delete_key; // for compaction filter
  MergeHelper merge(user_comparator(), options_.merge_operator.get(),
                    options_.info_log.get(),
                    false /* internal key corruption is expected */);
  auto compaction_filter = options_.compaction_filter;
  std::unique_ptr<CompactionFilter> compaction_filter_from_factory = nullptr;
  if (!compaction_filter) {
    auto context = compact->GetFilterContext();
    compaction_filter_from_factory =
      options_.compaction_filter_factory->CreateCompactionFilter(context);
    compaction_filter = compaction_filter_from_factory.get();
  }

  for (; input->Valid() && !shutting_down_.Acquire_Load(); ) {
    // Prioritize immutable compaction work
    // TODO: remove memtable flush from normal compaction work
    if (imm_.imm_flush_needed.NoBarrier_Load() != nullptr) {
      const uint64_t imm_start = env_->NowMicros();
      LogFlush(options_.info_log);
      mutex_.Lock();
      if (imm_.IsFlushPending()) {
        FlushMemTableToOutputFile(nullptr, deletion_state);
        bg_cv_.SignalAll();  // Wakeup MakeRoomForWrite() if necessary
      }
      mutex_.Unlock();
      imm_micros += (env_->NowMicros() - imm_start);
    }

    Slice key = input->key();
    Slice value = input->value();

    if (compact->compaction->ShouldStopBefore(key) &&
        compact->builder != nullptr) {
      status = FinishCompactionOutputFile(compact, input.get());
      if (!status.ok()) {
        break;
      }
    }

    // Handle key/value, add to state, etc.
    bool drop = false;
    bool current_entry_is_merging = false;
    if (!ParseInternalKey(key, &ikey)) {
      // Do not hide error keys
      // TODO: error key stays in db forever? Figure out the intention/rationale
      // v10 error v8 : we cannot hide v8 even though it's pretty obvious.
      current_user_key.clear();
      has_current_user_key = false;
      last_sequence_for_key = kMaxSequenceNumber;
      visible_in_snapshot = kMaxSequenceNumber;
    } else {
      if (!has_current_user_key ||
          user_comparator()->Compare(ikey.user_key,
                                     Slice(current_user_key)) != 0) {
        // First occurrence of this user key
        current_user_key.assign(ikey.user_key.data(), ikey.user_key.size());
        has_current_user_key = true;
        last_sequence_for_key = kMaxSequenceNumber;
        visible_in_snapshot = kMaxSequenceNumber;

        // apply the compaction filter to the first occurrence of the user key
        if (compaction_filter &&
            ikey.type == kTypeValue &&
            (visible_at_tip || ikey.sequence > latest_snapshot)) {
          // If the user has specified a compaction filter and the sequence
          // number is greater than any external snapshot, then invoke the
          // filter.
          // If the return value of the compaction filter is true, replace
          // the entry with a delete marker.
          bool value_changed = false;
          compaction_filter_value.clear();
          bool to_delete =
            compaction_filter->Filter(compact->compaction->level(),
                                               ikey.user_key, value,
                                               &compaction_filter_value,
                                               &value_changed);
          if (to_delete) {
            // make a copy of the original key
            delete_key.assign(key.data(), key.data() + key.size());
            // convert it to a delete
            UpdateInternalKey(&delete_key[0], delete_key.size(),
                              ikey.sequence, kTypeDeletion);
            // anchor the key again
            key = Slice(&delete_key[0], delete_key.size());
            // needed because ikey is backed by key
            ParseInternalKey(key, &ikey);
            // no value associated with delete
            value.clear();
            RecordTick(options_.statistics.get(), COMPACTION_KEY_DROP_USER);
          } else if (value_changed) {
            value = compaction_filter_value;
          }
        }

      }

      // If there are no snapshots, then this kv affect visibility at tip.
      // Otherwise, search though all existing snapshots to find
      // the earlist snapshot that is affected by this kv.
      SequenceNumber prev_snapshot = 0; // 0 means no previous snapshot
      SequenceNumber visible = visible_at_tip ?
        visible_at_tip :
        findEarliestVisibleSnapshot(ikey.sequence,
                                    compact->existing_snapshots,
                                    &prev_snapshot);

      if (visible_in_snapshot == visible) {
        // If the earliest snapshot is which this key is visible in
        // is the same as the visibily of a previous instance of the
        // same key, then this kv is not visible in any snapshot.
        // Hidden by an newer entry for same user key
        // TODO: why not > ?
        assert(last_sequence_for_key >= ikey.sequence);
        drop = true;    // (A)
        RecordTick(options_.statistics.get(), COMPACTION_KEY_DROP_NEWER_ENTRY);
      } else if (ikey.type == kTypeDeletion &&
                 ikey.sequence <= earliest_snapshot &&
                 compact->compaction->IsBaseLevelForKey(ikey.user_key)) {
        // For this user key:
        // (1) there is no data in higher levels
        // (2) data in lower levels will have larger sequence numbers
        // (3) data in layers that are being compacted here and have
        //     smaller sequence numbers will be dropped in the next
        //     few iterations of this loop (by rule (A) above).
        // Therefore this deletion marker is obsolete and can be dropped.
        drop = true;
        RecordTick(options_.statistics.get(), COMPACTION_KEY_DROP_OBSOLETE);
      } else if (ikey.type == kTypeMerge) {
        // We know the merge type entry is not hidden, otherwise we would
        // have hit (A)
        // We encapsulate the merge related state machine in a different
        // object to minimize change to the existing flow. Turn out this
        // logic could also be nicely re-used for memtable flush purge
        // optimization in BuildTable.
        merge.MergeUntil(input.get(), prev_snapshot, bottommost_level,
                         options_.statistics.get());
        current_entry_is_merging = true;
        if (merge.IsSuccess()) {
          // Successfully found Put/Delete/(end-of-key-range) while merging
          // Get the merge result
          key = merge.key();
          ParseInternalKey(key, &ikey);
          value = merge.value();
        } else {
          // Did not find a Put/Delete/(end-of-key-range) while merging
          // We now have some stack of merge operands to write out.
          // NOTE: key,value, and ikey are now referring to old entries.
          //       These will be correctly set below.
          assert(!merge.keys().empty());
          assert(merge.keys().size() == merge.values().size());

          // Hack to make sure last_sequence_for_key is correct
          ParseInternalKey(merge.keys().front(), &ikey);
        }
      }

      last_sequence_for_key = ikey.sequence;
      visible_in_snapshot = visible;
    }
#if 0
    Log(options_.info_log,
        "  Compact: %s, seq %d, type: %d %d, drop: %d, is_base: %d, "
        "%d smallest_snapshot: %d level: %d bottommost %d",
        ikey.user_key.ToString().c_str(),
        (int)ikey.sequence, ikey.type, kTypeValue, drop,
        compact->compaction->IsBaseLevelForKey(ikey.user_key),
        (int)last_sequence_for_key, (int)earliest_snapshot,
        compact->compaction->level(), bottommost_level);
#endif

    if (!drop) {
      // We may write a single key (e.g.: for Put/Delete or successful merge).
      // Or we may instead have to write a sequence/list of keys.
      // We have to write a sequence iff we have an unsuccessful merge
      bool has_merge_list = current_entry_is_merging && !merge.IsSuccess();
      const std::deque<std::string>* keys = nullptr;
      const std::deque<std::string>* values = nullptr;
      std::deque<std::string>::const_reverse_iterator key_iter;
      std::deque<std::string>::const_reverse_iterator value_iter;
      if (has_merge_list) {
        keys = &merge.keys();
        values = &merge.values();
        key_iter = keys->rbegin();    // The back (*rbegin()) is the first key
        value_iter = values->rbegin();

        key = Slice(*key_iter);
        value = Slice(*value_iter);
      }

      // If we have a list of keys to write, traverse the list.
      // If we have a single key to write, simply write that key.
      while (true) {
        // Invariant: key,value,ikey will always be the next entry to write
        char* kptr = (char*)key.data();
        std::string kstr;

        // Zeroing out the sequence number leads to better compression.
        // If this is the bottommost level (no files in lower levels)
        // and the earliest snapshot is larger than this seqno
        // then we can squash the seqno to zero.
        if (bottommost_level && ikey.sequence < earliest_snapshot &&
            ikey.type != kTypeMerge) {
          assert(ikey.type != kTypeDeletion);
          // make a copy because updating in place would cause problems
          // with the priority queue that is managing the input key iterator
          kstr.assign(key.data(), key.size());
          kptr = (char *)kstr.c_str();
          UpdateInternalKey(kptr, key.size(), (uint64_t)0, ikey.type);
        }

        Slice newkey(kptr, key.size());
        assert((key.clear(), 1)); // we do not need 'key' anymore

        // Open output file if necessary
        if (compact->builder == nullptr) {
          status = OpenCompactionOutputFile(compact);
          if (!status.ok()) {
            break;
          }
        }

        SequenceNumber seqno = GetInternalKeySeqno(newkey);
        if (compact->builder->NumEntries() == 0) {
          compact->current_output()->smallest.DecodeFrom(newkey);
          compact->current_output()->smallest_seqno = seqno;
        } else {
          compact->current_output()->smallest_seqno =
            std::min(compact->current_output()->smallest_seqno, seqno);
        }
        compact->current_output()->largest.DecodeFrom(newkey);
        compact->builder->Add(newkey, value);
        compact->current_output()->largest_seqno =
          std::max(compact->current_output()->largest_seqno, seqno);

        // Close output file if it is big enough
        if (compact->builder->FileSize() >=
            compact->compaction->MaxOutputFileSize()) {
          status = FinishCompactionOutputFile(compact, input.get());
          if (!status.ok()) {
            break;
          }
        }

        // If we have a list of entries, move to next element
        // If we only had one entry, then break the loop.
        if (has_merge_list) {
          ++key_iter;
          ++value_iter;

          // If at end of list
          if (key_iter == keys->rend() || value_iter == values->rend()) {
            // Sanity Check: if one ends, then both end
            assert(key_iter == keys->rend() && value_iter == values->rend());
            break;
          }

          // Otherwise not at end of list. Update key, value, and ikey.
          key = Slice(*key_iter);
          value = Slice(*value_iter);
          ParseInternalKey(key, &ikey);

        } else{
          // Only had one item to begin with (Put/Delete)
          break;
        }
      }
    }

    // MergeUntil has moved input to the next entry
    if (!current_entry_is_merging) {
      input->Next();
    }
  }

  if (status.ok() && shutting_down_.Acquire_Load()) {
    status = Status::IOError("Database shutdown started during compaction");
  }
  if (status.ok() && compact->builder != nullptr) {
    status = FinishCompactionOutputFile(compact, input.get());
  }
  if (status.ok()) {
    status = input->status();
  }
  input.reset();

  if (!options_.disableDataSync) {
    db_directory_->Fsync();
  }

  InternalStats::CompactionStats stats;
  stats.micros = env_->NowMicros() - start_micros - imm_micros;
  MeasureTime(options_.statistics.get(), COMPACTION_TIME, stats.micros);
  stats.files_in_leveln = compact->compaction->num_input_files(0);
  stats.files_in_levelnp1 = compact->compaction->num_input_files(1);

  int num_output_files = compact->outputs.size();
  if (compact->builder != nullptr) {
    // An error occurred so ignore the last output.
    assert(num_output_files > 0);
    --num_output_files;
  }
  stats.files_out_levelnp1 = num_output_files;

  for (int i = 0; i < compact->compaction->num_input_files(0); i++) {
    stats.bytes_readn += compact->compaction->input(0, i)->file_size;
    RecordTick(options_.statistics.get(), COMPACT_READ_BYTES,
               compact->compaction->input(0, i)->file_size);
  }

  for (int i = 0; i < compact->compaction->num_input_files(1); i++) {
    stats.bytes_readnp1 += compact->compaction->input(1, i)->file_size;
    RecordTick(options_.statistics.get(), COMPACT_READ_BYTES,
               compact->compaction->input(1, i)->file_size);
  }

  for (int i = 0; i < num_output_files; i++) {
    stats.bytes_written += compact->outputs[i].file_size;
    RecordTick(options_.statistics.get(), COMPACT_WRITE_BYTES,
               compact->outputs[i].file_size);
  }

  LogFlush(options_.info_log);
  mutex_.Lock();
  internal_stats_.AddCompactionStats(compact->compaction->output_level(),
                                     stats);

  // if there were any unused file number (mostly in case of
  // compaction error), free up the entry from pending_putputs
  ReleaseCompactionUnusedFileNumbers(compact);

  if (status.ok()) {
    status = InstallCompactionResults(compact);
    InstallSuperVersion(deletion_state);
  }
  Version::LevelSummaryStorage tmp;
  Log(options_.info_log,
      "compacted to: %s, %.1f MB/sec, level %d, files in(%d, %d) out(%d) "
      "MB in(%.1f, %.1f) out(%.1f), read-write-amplify(%.1f) "
      "write-amplify(%.1f) %s\n",
      versions_->current()->LevelSummary(&tmp),
      (stats.bytes_readn + stats.bytes_readnp1 + stats.bytes_written) /
          (double)stats.micros,
      compact->compaction->output_level(), stats.files_in_leveln,
      stats.files_in_levelnp1, stats.files_out_levelnp1,
      stats.bytes_readn / 1048576.0, stats.bytes_readnp1 / 1048576.0,
      stats.bytes_written / 1048576.0,
      (stats.bytes_written + stats.bytes_readnp1 + stats.bytes_readn) /
          (double)stats.bytes_readn,
      stats.bytes_written / (double)stats.bytes_readn,
      status.ToString().c_str());

  return status;
}

namespace {
struct IterState {
  IterState(DBImpl* db, port::Mutex* mu, DBImpl::SuperVersion* super_version)
    : db(db), mu(mu), super_version(super_version) {}

  DBImpl* db;
  port::Mutex* mu;
  DBImpl::SuperVersion* super_version;
};

static void CleanupIteratorState(void* arg1, void* arg2) {
  IterState* state = reinterpret_cast<IterState*>(arg1);
<<<<<<< HEAD
  DBImpl::DeletionState deletion_state;
  state->mu->Lock();
  if (state->mem) { // not set for immutable iterator
    MemTable* m = state->mem->Unref();
    if (m != nullptr) {
      deletion_state.memtables_to_free.push_back(m);
    }
  }
  if (state->version) {  // not set for memtable-only iterator
    state->version->Unref();
  }
  if (state->imm) {  // not set for memtable-only iterator
    state->imm->Unref(&deletion_state.memtables_to_free);
=======
  DBImpl::DeletionState deletion_state(state->db->GetOptions().
                                       max_write_buffer_number);

  bool need_cleanup = state->super_version->Unref();
  if (need_cleanup) {
    state->mu->Lock();
    state->super_version->Cleanup();
    state->db->FindObsoleteFiles(deletion_state, false, true);
    state->mu->Unlock();

    delete state->super_version;
    state->db->PurgeObsoleteFiles(deletion_state);
>>>>>>> 183ba01a
  }

  delete state;
}
}  // namespace

Iterator* DBImpl::NewInternalIterator(const ReadOptions& options,
                                      SequenceNumber* latest_snapshot) {
  mutex_.Lock();
  *latest_snapshot = versions_->LastSequence();
  SuperVersion* super_version = super_version_->Ref();
  mutex_.Unlock();

  std::vector<Iterator*> iterator_list;
  // Collect iterator for mutable mem
  iterator_list.push_back(super_version->mem->NewIterator(options));
  // Collect all needed child iterators for immutable memtables
  super_version->imm->AddIterators(options, &iterator_list);
  // Collect iterators for files in L0 - Ln
  super_version->current->AddIterators(options, storage_options_,
                                       &iterator_list);
  Iterator* internal_iter = NewMergingIterator(
<<<<<<< HEAD
      env_, &internal_comparator_, &iterator_list[0], iterator_list.size());
  cleanup->version = version;
  cleanup->mu = &mutex_;
  cleanup->db = this;
=======
      &internal_comparator_, &iterator_list[0], iterator_list.size());

  IterState* cleanup = new IterState(this, &mutex_, super_version);
>>>>>>> 183ba01a
  internal_iter->RegisterCleanup(CleanupIteratorState, cleanup, nullptr);

  return internal_iter;
}

Iterator* DBImpl::TEST_NewInternalIterator() {
  SequenceNumber ignored;
  return NewInternalIterator(ReadOptions(), &ignored);
}

std::pair<Iterator*, Iterator*> DBImpl::GetTailingIteratorPair(
    const ReadOptions& options,
    uint64_t* superversion_number) {

  mutex_.Lock();
  SuperVersion* super_version = super_version_->Ref();
  if (superversion_number != nullptr) {
    *superversion_number = CurrentVersionNumber();
  }
  mutex_.Unlock();

  Iterator* mutable_iter = super_version->mem->NewIterator(options);
  // create a DBIter that only uses memtable content; see NewIterator()
  mutable_iter = NewDBIterator(&dbname_, env_, options_, user_comparator(),
                               mutable_iter, kMaxSequenceNumber);

  std::vector<Iterator*> list;
<<<<<<< HEAD
  immutable_mems->AddIterators(options, &list);
  immutable_cleanup->imm = immutable_mems;
  version->AddIterators(options, storage_options_, &list);
  immutable_cleanup->version = version;
  immutable_cleanup->db = this;
  immutable_cleanup->mu = &mutex_;

  immutable_iter =
      NewMergingIterator(env_, &internal_comparator_, &list[0], list.size());
  immutable_iter->RegisterCleanup(CleanupIteratorState, immutable_cleanup,
                                  nullptr);
=======
  super_version->imm->AddIterators(options, &list);
  super_version->current->AddIterators(options, storage_options_, &list);
  Iterator* immutable_iter =
    NewMergingIterator(&internal_comparator_, &list[0], list.size());
>>>>>>> 183ba01a

  // create a DBIter that only uses memtable content; see NewIterator()
  immutable_iter = NewDBIterator(&dbname_, env_, options_, user_comparator(),
                                 immutable_iter, kMaxSequenceNumber);

  // register cleanups
  mutable_iter->RegisterCleanup(CleanupIteratorState,
    new IterState(this, &mutex_, super_version), nullptr);

  // bump the ref one more time since it will be Unref'ed twice
  immutable_iter->RegisterCleanup(CleanupIteratorState,
    new IterState(this, &mutex_, super_version->Ref()), nullptr);

  return std::make_pair(mutable_iter, immutable_iter);
}

int64_t DBImpl::TEST_MaxNextLevelOverlappingBytes() {
  MutexLock l(&mutex_);
  return versions_->current()->MaxNextLevelOverlappingBytes();
}

Status DBImpl::Get(const ReadOptions& options,
                   const Slice& key,
                   std::string* value) {
  return GetImpl(options, key, value);
}

// DeletionState gets created and destructed outside of the lock -- we
// use this convinently to:
// * malloc one SuperVersion() outside of the lock -- new_superversion
// * delete one SuperVersion() outside of the lock -- superversion_to_free
//
// However, if InstallSuperVersion() gets called twice with the same,
// deletion_state, we can't reuse the SuperVersion() that got malloced because
// first call already used it. In that rare case, we take a hit and create a
// new SuperVersion() inside of the mutex. We do similar thing
// for superversion_to_free
void DBImpl::InstallSuperVersion(DeletionState& deletion_state) {
  // if new_superversion == nullptr, it means somebody already used it
  SuperVersion* new_superversion =
    (deletion_state.new_superversion != nullptr) ?
    deletion_state.new_superversion : new SuperVersion();
  SuperVersion* old_superversion = InstallSuperVersion(new_superversion);
  deletion_state.new_superversion = nullptr;
  if (deletion_state.superversion_to_free != nullptr) {
    // somebody already put it there
    delete old_superversion;
  } else {
    deletion_state.superversion_to_free = old_superversion;
  }
}

DBImpl::SuperVersion* DBImpl::InstallSuperVersion(
    SuperVersion* new_superversion) {
  mutex_.AssertHeld();
  new_superversion->Init(mem_, imm_.current(), versions_->current());
  SuperVersion* old_superversion = super_version_;
  super_version_ = new_superversion;
  ++super_version_number_;
  if (old_superversion != nullptr && old_superversion->Unref()) {
    old_superversion->Cleanup();
    return old_superversion; // will let caller delete outside of mutex
  }
  return nullptr;
}

Status DBImpl::GetImpl(const ReadOptions& options,
                       const Slice& key,
                       std::string* value,
                       bool* value_found) {
  Status s;

  StopWatch sw(env_, options_.statistics.get(), DB_GET, false);
  StopWatchNano snapshot_timer(env_, false);
  StartPerfTimer(&snapshot_timer);
  SequenceNumber snapshot;

  if (options.snapshot != nullptr) {
    snapshot = reinterpret_cast<const SnapshotImpl*>(options.snapshot)->number_;
  } else {
    snapshot = versions_->LastSequence();
  }

  // This can be replaced by using atomics and spinlock instead of big mutex
  mutex_.Lock();
  SuperVersion* get_version = super_version_->Ref();
  mutex_.Unlock();

  bool have_stat_update = false;
  Version::GetStats stats;

  // Prepare to store a list of merge operations if merge occurs.
  MergeContext merge_context;

  // First look in the memtable, then in the immutable memtable (if any).
  // s is both in/out. When in, s could either be OK or MergeInProgress.
  // merge_operands will contain the sequence of merges in the latter case.
  LookupKey lkey(key, snapshot);
  BumpPerfTime(&perf_context.get_snapshot_time, &snapshot_timer);
  if (get_version->mem->Get(lkey, value, &s, merge_context, options_)) {
    // Done
    RecordTick(options_.statistics.get(), MEMTABLE_HIT);
  } else if (get_version->imm->Get(lkey, value, &s, merge_context, options_)) {
    // Done
    RecordTick(options_.statistics.get(), MEMTABLE_HIT);
  } else {
    StopWatchNano from_files_timer(env_, false);
    StartPerfTimer(&from_files_timer);

    get_version->current->Get(options, lkey, value, &s, &merge_context, &stats,
                              options_, value_found);
    have_stat_update = true;
    BumpPerfTime(&perf_context.get_from_output_files_time, &from_files_timer);
    RecordTick(options_.statistics.get(), MEMTABLE_MISS);
  }

  StopWatchNano post_process_timer(env_, false);
  StartPerfTimer(&post_process_timer);

  bool delete_get_version = false;
  if (!options_.disable_seek_compaction && have_stat_update) {
    mutex_.Lock();
    if (get_version->current->UpdateStats(stats)) {
      MaybeScheduleFlushOrCompaction();
    }
    if (get_version->Unref()) {
      get_version->Cleanup();
      delete_get_version = true;
    }
    mutex_.Unlock();
  } else {
    if (get_version->Unref()) {
      mutex_.Lock();
      get_version->Cleanup();
      mutex_.Unlock();
      delete_get_version = true;
    }
  }
  if (delete_get_version) {
    delete get_version;
  }

  // Note, tickers are atomic now - no lock protection needed any more.

  RecordTick(options_.statistics.get(), NUMBER_KEYS_READ);
  RecordTick(options_.statistics.get(), BYTES_READ, value->size());
  BumpPerfTime(&perf_context.get_post_process_time, &post_process_timer);
  return s;
}

std::vector<Status> DBImpl::MultiGet(const ReadOptions& options,
                                     const std::vector<Slice>& keys,
                                     std::vector<std::string>* values) {
  StopWatch sw(env_, options_.statistics.get(), DB_MULTIGET, false);
  StopWatchNano snapshot_timer(env_, false);
  StartPerfTimer(&snapshot_timer);

  SequenceNumber snapshot;
<<<<<<< HEAD
  autovector<MemTable*> to_delete;
=======
>>>>>>> 183ba01a

  mutex_.Lock();
  if (options.snapshot != nullptr) {
    snapshot = reinterpret_cast<const SnapshotImpl*>(options.snapshot)->number_;
  } else {
    snapshot = versions_->LastSequence();
  }

  SuperVersion* get_version = super_version_->Ref();
  mutex_.Unlock();

  bool have_stat_update = false;
  Version::GetStats stats;

  // Contain a list of merge operations if merge occurs.
  MergeContext merge_context;

  // Note: this always resizes the values array
  int numKeys = keys.size();
  std::vector<Status> statList(numKeys);
  values->resize(numKeys);

  // Keep track of bytes that we read for statistics-recording later
  uint64_t bytesRead = 0;
  BumpPerfTime(&perf_context.get_snapshot_time, &snapshot_timer);

  // For each of the given keys, apply the entire "get" process as follows:
  // First look in the memtable, then in the immutable memtable (if any).
  // s is both in/out. When in, s could either be OK or MergeInProgress.
  // merge_operands will contain the sequence of merges in the latter case.
  for (int i=0; i<numKeys; ++i) {
    merge_context.Clear();
    Status& s = statList[i];
    std::string* value = &(*values)[i];

    LookupKey lkey(keys[i], snapshot);
    if (get_version->mem->Get(lkey, value, &s, merge_context, options_)) {
      // Done
    } else if (get_version->imm->Get(lkey, value, &s, merge_context,
                                     options_)) {
      // Done
    } else {
      get_version->current->Get(options, lkey, value, &s, &merge_context,
                                &stats, options_);
      have_stat_update = true;
    }

    if (s.ok()) {
      bytesRead += value->size();
    }
  }

<<<<<<< HEAD
  // Post processing (decrement reference counts and record statistics)
  StopWatchNano post_process_timer(env_, false);
  StartPerfTimer(&post_process_timer);
  mutex_.Lock();
  if (!options_.disable_seek_compaction &&
      have_stat_update && current->UpdateStats(stats)) {
    MaybeScheduleFlushOrCompaction();
=======
  bool delete_get_version = false;
  if (!options_.disable_seek_compaction && have_stat_update) {
    mutex_.Lock();
    if (get_version->current->UpdateStats(stats)) {
      MaybeScheduleFlushOrCompaction();
    }
    if (get_version->Unref()) {
      get_version->Cleanup();
      delete_get_version = true;
    }
    mutex_.Unlock();
  } else {
    if (get_version->Unref()) {
      mutex_.Lock();
      get_version->Cleanup();
      mutex_.Unlock();
      delete_get_version = true;
    }
  }
  if (delete_get_version) {
    delete get_version;
>>>>>>> 183ba01a
  }

  RecordTick(options_.statistics.get(), NUMBER_MULTIGET_CALLS);
  RecordTick(options_.statistics.get(), NUMBER_MULTIGET_KEYS_READ, numKeys);
  RecordTick(options_.statistics.get(), NUMBER_MULTIGET_BYTES_READ, bytesRead);
  BumpPerfTime(&perf_context.get_post_process_time, &post_process_timer);

  return statList;
}

bool DBImpl::KeyMayExist(const ReadOptions& options,
                         const Slice& key,
                         std::string* value,
                         bool* value_found) {
  if (value_found != nullptr) {
    // falsify later if key-may-exist but can't fetch value
    *value_found = true;
  }
  ReadOptions roptions = options;
  roptions.read_tier = kBlockCacheTier; // read from block cache only
  auto s = GetImpl(roptions, key, value, value_found);

  // If options.block_cache != nullptr and the index block of the table didn't
  // not present in block_cache, the return value will be Status::Incomplete.
  // In this case, key may still exist in the table.
  return s.ok() || s.IsIncomplete();
}

Iterator* DBImpl::NewIterator(const ReadOptions& options) {
  Iterator* iter;

  if (options.tailing) {
    iter = new TailingIterator(this, options, user_comparator());
  } else {
    SequenceNumber latest_snapshot;
    iter = NewInternalIterator(options, &latest_snapshot);

    iter = NewDBIterator(
      &dbname_, env_, options_, user_comparator(), iter,
      (options.snapshot != nullptr
       ? reinterpret_cast<const SnapshotImpl*>(options.snapshot)->number_
       : latest_snapshot));
  }

  if (options.prefix) {
    // use extra wrapper to exclude any keys from the results which
    // don't begin with the prefix
    iter = new PrefixFilterIterator(iter, *options.prefix,
                                    options_.prefix_extractor);
  }
  return iter;
}

const Snapshot* DBImpl::GetSnapshot() {
  MutexLock l(&mutex_);
  return snapshots_.New(versions_->LastSequence());
}

void DBImpl::ReleaseSnapshot(const Snapshot* s) {
  MutexLock l(&mutex_);
  snapshots_.Delete(reinterpret_cast<const SnapshotImpl*>(s));
}

// Convenience methods
Status DBImpl::Put(const WriteOptions& o, const Slice& key, const Slice& val) {
  return DB::Put(o, key, val);
}

Status DBImpl::Merge(const WriteOptions& o, const Slice& key,
                     const Slice& val) {
  if (!options_.merge_operator) {
    return Status::NotSupported("Provide a merge_operator when opening DB");
  } else {
    return DB::Merge(o, key, val);
  }
}

Status DBImpl::Delete(const WriteOptions& options, const Slice& key) {
  return DB::Delete(options, key);
}

Status DBImpl::Write(const WriteOptions& options, WriteBatch* my_batch) {
  StopWatchNano pre_post_process_timer(env_, false);
  StartPerfTimer(&pre_post_process_timer);
  Writer w(&mutex_);
  w.batch = my_batch;
  w.sync = options.sync;
  w.disableWAL = options.disableWAL;
  w.done = false;

  StopWatch sw(env_, options_.statistics.get(), DB_WRITE, false);
  mutex_.Lock();
  writers_.push_back(&w);
  while (!w.done && &w != writers_.front()) {
    w.cv.Wait();
  }

  if (!options.disableWAL) {
    RecordTick(options_.statistics.get(), WRITE_WITH_WAL, 1);
  }

  if (w.done) {
    mutex_.Unlock();
    RecordTick(options_.statistics.get(), WRITE_DONE_BY_OTHER, 1);
    return w.status;
  } else {
    RecordTick(options_.statistics.get(), WRITE_DONE_BY_SELF, 1);
  }

  // May temporarily unlock and wait.
  SuperVersion* superversion_to_free = nullptr;
  Status status = MakeRoomForWrite(my_batch == nullptr, &superversion_to_free);
  uint64_t last_sequence = versions_->LastSequence();
  Writer* last_writer = &w;
  if (status.ok() && my_batch != nullptr) {  // nullptr batch is for compactions
    autovector<WriteBatch*> write_batch_group;
    BuildBatchGroup(&last_writer, &write_batch_group);

    // Add to log and apply to memtable.  We can release the lock
    // during this phase since &w is currently responsible for logging
    // and protects against concurrent loggers and concurrent writes
    // into mem_.
    {
      mutex_.Unlock();
      WriteBatch* updates = nullptr;
      if (write_batch_group.size() == 1) {
        updates = write_batch_group[0];
      } else {
        updates = &tmp_batch_;
        for (size_t i = 0; i < write_batch_group.size(); ++i) {
          WriteBatchInternal::Append(updates, write_batch_group[i]);
        }
      }

      const SequenceNumber current_sequence = last_sequence + 1;
      WriteBatchInternal::SetSequence(updates, current_sequence);
      int my_batch_count = WriteBatchInternal::Count(updates);
      last_sequence += my_batch_count;
      // Record statistics
      RecordTick(options_.statistics.get(),
                 NUMBER_KEYS_WRITTEN, my_batch_count);
      RecordTick(options_.statistics.get(),
                 BYTES_WRITTEN,
                 WriteBatchInternal::ByteSize(updates));
      if (options.disableWAL) {
        flush_on_destroy_ = true;
      }
      BumpPerfTime(&perf_context.write_pre_and_post_process_time,
                   &pre_post_process_timer);

      if (!options.disableWAL) {
        StopWatchNano timer(env_);
        StartPerfTimer(&timer);
        Slice log_entry = WriteBatchInternal::Contents(updates);
        status = log_->AddRecord(log_entry);
        RecordTick(options_.statistics.get(), WAL_FILE_SYNCED, 1);
        RecordTick(options_.statistics.get(), WAL_FILE_BYTES, log_entry.size());
        if (status.ok() && options.sync) {
          if (options_.use_fsync) {
            StopWatch(env_, options_.statistics.get(), WAL_FILE_SYNC_MICROS);
            status = log_->file()->Fsync();
          } else {
            StopWatch(env_, options_.statistics.get(), WAL_FILE_SYNC_MICROS);
            status = log_->file()->Sync();
          }
        }
        BumpPerfTime(&perf_context.write_wal_time, &timer);
      }
      if (status.ok()) {
        StopWatchNano write_memtable_timer(env_, false);
        StartPerfTimer(&write_memtable_timer);
        status = WriteBatchInternal::InsertInto(updates, mem_, &options_, this,
                                                options_.filter_deletes);
        BumpPerfTime(&perf_context.write_memtable_time, &write_memtable_timer);
        if (!status.ok()) {
          // Panic for in-memory corruptions
          // Note that existing logic was not sound. Any partial failure writing
          // into the memtable would result in a state that some write ops might
          // have succeeded in memtable but Status reports error for all writes.
          throw std::runtime_error("In memory WriteBatch corruption!");
        }
        SetTickerCount(options_.statistics.get(), SEQUENCE_NUMBER,
                       last_sequence);
      }
      StartPerfTimer(&pre_post_process_timer);
      if (updates == &tmp_batch_) tmp_batch_.Clear();
      mutex_.Lock();
      if (status.ok()) {
        versions_->SetLastSequence(last_sequence);
      }
    }
  }
  if (options_.paranoid_checks && !status.ok() && bg_error_.ok()) {
    bg_error_ = status; // stop compaction & fail any further writes
  }

  while (true) {
    Writer* ready = writers_.front();
    writers_.pop_front();
    if (ready != &w) {
      ready->status = status;
      ready->done = true;
      ready->cv.Signal();
    }
    if (ready == last_writer) break;
  }

  // Notify new head of write queue
  if (!writers_.empty()) {
    writers_.front()->cv.Signal();
  }
  mutex_.Unlock();
  delete superversion_to_free;
  BumpPerfTime(&perf_context.write_pre_and_post_process_time,
               &pre_post_process_timer);
  return status;
}

// REQUIRES: Writer list must be non-empty
// REQUIRES: First writer must have a non-nullptr batch
void DBImpl::BuildBatchGroup(Writer** last_writer,
                             autovector<WriteBatch*>* write_batch_group) {
  assert(!writers_.empty());
  Writer* first = writers_.front();
  assert(first->batch != nullptr);

  size_t size = WriteBatchInternal::ByteSize(first->batch);
  write_batch_group->push_back(first->batch);

  // Allow the group to grow up to a maximum size, but if the
  // original write is small, limit the growth so we do not slow
  // down the small write too much.
  size_t max_size = 1 << 20;
  if (size <= (128<<10)) {
    max_size = size + (128<<10);
  }

  *last_writer = first;
  std::deque<Writer*>::iterator iter = writers_.begin();
  ++iter;  // Advance past "first"
  for (; iter != writers_.end(); ++iter) {
    Writer* w = *iter;
    if (w->sync && !first->sync) {
      // Do not include a sync write into a batch handled by a non-sync write.
      break;
    }

    if (!w->disableWAL && first->disableWAL) {
      // Do not include a write that needs WAL into a batch that has
      // WAL disabled.
      break;
    }

    if (w->batch != nullptr) {
      size += WriteBatchInternal::ByteSize(w->batch);
      if (size > max_size) {
        // Do not make batch too big
        break;
      }

      write_batch_group->push_back(w->batch);
    }
    *last_writer = w;
  }
}

// This function computes the amount of time in microseconds by which a write
// should be delayed based on the number of level-0 files according to the
// following formula:
// if n < bottom, return 0;
// if n >= top, return 1000;
// otherwise, let r = (n - bottom) /
//                    (top - bottom)
//  and return r^2 * 1000.
// The goal of this formula is to gradually increase the rate at which writes
// are slowed. We also tried linear delay (r * 1000), but it seemed to do
// slightly worse. There is no other particular reason for choosing quadratic.
uint64_t DBImpl::SlowdownAmount(int n, double bottom, double top) {
  uint64_t delay;
  if (n >= top) {
    delay = 1000;
  }
  else if (n < bottom) {
    delay = 0;
  }
  else {
    // If we are here, we know that:
    //   level0_start_slowdown <= n < level0_slowdown
    // since the previous two conditions are false.
    double how_much =
      (double) (n - bottom) /
              (top - bottom);
    delay = std::max(how_much * how_much * 1000, 100.0);
  }
  assert(delay <= 1000);
  return delay;
}

// REQUIRES: mutex_ is held
// REQUIRES: this thread is currently at the front of the writer queue
Status DBImpl::MakeRoomForWrite(bool force,
                                SuperVersion** superversion_to_free) {
  mutex_.AssertHeld();
  assert(!writers_.empty());
  bool allow_delay = !force;
  bool allow_hard_rate_limit_delay = !force;
  bool allow_soft_rate_limit_delay = !force;
  uint64_t rate_limit_delay_millis = 0;
  Status s;
  double score;
  *superversion_to_free = nullptr;

  while (true) {
    if (!bg_error_.ok()) {
      // Yield previous error
      s = bg_error_;
      break;
    } else if (allow_delay && versions_->NeedSlowdownForNumLevel0Files()) {
      // We are getting close to hitting a hard limit on the number of
      // L0 files.  Rather than delaying a single write by several
      // seconds when we hit the hard limit, start delaying each
      // individual write by 0-1ms to reduce latency variance.  Also,
      // this delay hands over some CPU to the compaction thread in
      // case it is sharing the same core as the writer.
      uint64_t slowdown =
          SlowdownAmount(versions_->current()->NumLevelFiles(0),
                         options_.level0_slowdown_writes_trigger,
                         options_.level0_stop_writes_trigger);
      mutex_.Unlock();
      uint64_t delayed;
      {
        StopWatch sw(env_, options_.statistics.get(), STALL_L0_SLOWDOWN_COUNT);
        env_->SleepForMicroseconds(slowdown);
        delayed = sw.ElapsedMicros();
      }
      RecordTick(options_.statistics.get(), STALL_L0_SLOWDOWN_MICROS, delayed);
      internal_stats_.RecordWriteStall(InternalStats::LEVEL0_SLOWDOWN, delayed);
      allow_delay = false;  // Do not delay a single write more than once
      mutex_.Lock();
      delayed_writes_++;
    } else if (!force &&
               (mem_->ApproximateMemoryUsage() <= options_.write_buffer_size)) {
      // There is room in current memtable
      if (allow_delay) {
        DelayLoggingAndReset();
      }
      break;
    } else if (imm_.size() == options_.max_write_buffer_number - 1) {
      // We have filled up the current memtable, but the previous
      // ones are still being compacted, so we wait.
      DelayLoggingAndReset();
      Log(options_.info_log, "wait for memtable compaction...\n");
      uint64_t stall;
      {
        StopWatch sw(env_, options_.statistics.get(),
          STALL_MEMTABLE_COMPACTION_COUNT);
        bg_cv_.Wait();
        stall = sw.ElapsedMicros();
      }
      RecordTick(options_.statistics.get(),
                 STALL_MEMTABLE_COMPACTION_MICROS, stall);
      internal_stats_.RecordWriteStall(InternalStats::MEMTABLE_COMPACTION,
                                       stall);
    } else if (versions_->current()->NumLevelFiles(0) >=
               options_.level0_stop_writes_trigger) {
      // There are too many level-0 files.
      DelayLoggingAndReset();
      Log(options_.info_log, "wait for fewer level0 files...\n");
      uint64_t stall;
      {
        StopWatch sw(env_, options_.statistics.get(),
                     STALL_L0_NUM_FILES_COUNT);
        bg_cv_.Wait();
        stall = sw.ElapsedMicros();
      }
      RecordTick(options_.statistics.get(), STALL_L0_NUM_FILES_MICROS, stall);
      internal_stats_.RecordWriteStall(InternalStats::LEVEL0_NUM_FILES, stall);
    } else if (allow_hard_rate_limit_delay && options_.hard_rate_limit > 1.0 &&
               (score = versions_->current()->MaxCompactionScore()) >
                   options_.hard_rate_limit) {
      // Delay a write when the compaction score for any level is too large.
      int max_level = versions_->current()->MaxCompactionScoreLevel();
      mutex_.Unlock();
      uint64_t delayed;
      {
        StopWatch sw(env_, options_.statistics.get(),
                     HARD_RATE_LIMIT_DELAY_COUNT);
        env_->SleepForMicroseconds(1000);
        delayed = sw.ElapsedMicros();
      }
      internal_stats_.RecordLevelNSlowdown(max_level, delayed);
      // Make sure the following value doesn't round to zero.
      uint64_t rate_limit = std::max((delayed / 1000), (uint64_t) 1);
      rate_limit_delay_millis += rate_limit;
      RecordTick(options_.statistics.get(),
                 RATE_LIMIT_DELAY_MILLIS, rate_limit);
      if (options_.rate_limit_delay_max_milliseconds > 0 &&
          rate_limit_delay_millis >=
          (unsigned)options_.rate_limit_delay_max_milliseconds) {
        allow_hard_rate_limit_delay = false;
      }
      mutex_.Lock();
    } else if (allow_soft_rate_limit_delay && options_.soft_rate_limit > 0.0 &&
               (score = versions_->current()->MaxCompactionScore()) >
                   options_.soft_rate_limit) {
      // Delay a write when the compaction score for any level is too large.
      // TODO: add statistics
      mutex_.Unlock();
      {
        StopWatch sw(env_, options_.statistics.get(),
                     SOFT_RATE_LIMIT_DELAY_COUNT);
        env_->SleepForMicroseconds(SlowdownAmount(
          score,
          options_.soft_rate_limit,
          options_.hard_rate_limit)
        );
        rate_limit_delay_millis += sw.ElapsedMicros();
      }
      allow_soft_rate_limit_delay = false;
      mutex_.Lock();

    } else {
      unique_ptr<WritableFile> lfile;
      MemTable* new_mem = nullptr;

      // Attempt to switch to a new memtable and trigger compaction of old.
      // Do this without holding the dbmutex lock.
      assert(versions_->PrevLogNumber() == 0);
      uint64_t new_log_number = versions_->NewFileNumber();
      SuperVersion* new_superversion = nullptr;
      mutex_.Unlock();
      {
        EnvOptions soptions(storage_options_);
        soptions.use_mmap_writes = false;
        DelayLoggingAndReset();
        s = env_->NewWritableFile(LogFileName(options_.wal_dir, new_log_number),
                                  &lfile, soptions);
        if (s.ok()) {
          // Our final size should be less than write_buffer_size
          // (compression, etc) but err on the side of caution.
          lfile->SetPreallocationBlockSize(1.1 * options_.write_buffer_size);
          new_mem = new MemTable(internal_comparator_, options_);
          new_superversion = new SuperVersion();
        }
      }
      mutex_.Lock();
      if (!s.ok()) {
        // Avoid chewing through file number space in a tight loop.
        versions_->ReuseFileNumber(new_log_number);
        assert (!new_mem);
        break;
      }
      logfile_number_ = new_log_number;
      log_.reset(new log::Writer(std::move(lfile)));
      mem_->SetNextLogNumber(logfile_number_);
      imm_.Add(mem_);
      if (force) {
        imm_.FlushRequested();
      }
      mem_ = new_mem;
      mem_->Ref();
      Log(options_.info_log,
          "New memtable created with log file: #%lu\n",
          (unsigned long)logfile_number_);
      mem_->SetLogNumber(logfile_number_);
      force = false;   // Do not force another compaction if have room
      MaybeScheduleFlushOrCompaction();
      *superversion_to_free = InstallSuperVersion(new_superversion);
    }
  }
  return s;
}

const std::string& DBImpl::GetName() const {
  return dbname_;
}

Env* DBImpl::GetEnv() const {
  return env_;
}

const Options& DBImpl::GetOptions() const {
  return options_;
}

bool DBImpl::GetProperty(const Slice& property, std::string* value) {
  value->clear();
  MutexLock l(&mutex_);
  return internal_stats_.GetProperty(property, value, versions_.get(),
                                     imm_.size());
}

void DBImpl::GetApproximateSizes(
    const Range* range, int n,
    uint64_t* sizes) {
  // TODO(opt): better implementation
  Version* v;
  {
    MutexLock l(&mutex_);
    versions_->current()->Ref();
    v = versions_->current();
  }

  for (int i = 0; i < n; i++) {
    // Convert user_key into a corresponding internal key.
    InternalKey k1(range[i].start, kMaxSequenceNumber, kValueTypeForSeek);
    InternalKey k2(range[i].limit, kMaxSequenceNumber, kValueTypeForSeek);
    uint64_t start = versions_->ApproximateOffsetOf(v, k1);
    uint64_t limit = versions_->ApproximateOffsetOf(v, k2);
    sizes[i] = (limit >= start ? limit - start : 0);
  }

  {
    MutexLock l(&mutex_);
    v->Unref();
  }
}

inline void DBImpl::DelayLoggingAndReset() {
  if (delayed_writes_ > 0) {
    Log(options_.info_log, "delayed %d write...\n", delayed_writes_ );
    delayed_writes_ = 0;
  }
}

Status DBImpl::DeleteFile(std::string name) {
  uint64_t number;
  FileType type;
  WalFileType log_type;
  if (!ParseFileName(name, &number, &type, &log_type) ||
      (type != kTableFile && type != kLogFile)) {
    Log(options_.info_log, "DeleteFile %s failed.\n", name.c_str());
    return Status::InvalidArgument("Invalid file name");
  }

  Status status;
  if (type == kLogFile) {
    // Only allow deleting archived log files
    if (log_type != kArchivedLogFile) {
      Log(options_.info_log, "DeleteFile %s failed.\n", name.c_str());
      return Status::NotSupported("Delete only supported for archived logs");
    }
    status = env_->DeleteFile(options_.wal_dir + "/" + name.c_str());
    if (!status.ok()) {
      Log(options_.info_log, "DeleteFile %s failed.\n", name.c_str());
    }
    return status;
  }

  int level;
  FileMetaData* metadata;
  int maxlevel = NumberLevels();
  VersionEdit edit;
  DeletionState deletion_state(true);
  {
    MutexLock l(&mutex_);
    status = versions_->GetMetadataForFile(number, &level, &metadata);
    if (!status.ok()) {
      Log(options_.info_log, "DeleteFile %s failed. File not found\n",
                             name.c_str());
      return Status::InvalidArgument("File not found");
    }
    assert((level > 0) && (level < maxlevel));

    // If the file is being compacted no need to delete.
    if (metadata->being_compacted) {
      Log(options_.info_log,
          "DeleteFile %s Skipped. File about to be compacted\n", name.c_str());
      return Status::OK();
    }

    // Only the files in the last level can be deleted externally.
    // This is to make sure that any deletion tombstones are not
    // lost. Check that the level passed is the last level.
    for (int i = level + 1; i < maxlevel; i++) {
      if (versions_->current()->NumLevelFiles(i) != 0) {
        Log(options_.info_log,
            "DeleteFile %s FAILED. File not in last level\n", name.c_str());
        return Status::InvalidArgument("File not in last level");
      }
    }
    edit.DeleteFile(level, number);
    status = versions_->LogAndApply(&edit, &mutex_, db_directory_.get());
    if (status.ok()) {
      InstallSuperVersion(deletion_state);
    }
    FindObsoleteFiles(deletion_state, false);
  } // lock released here
  LogFlush(options_.info_log);
  // remove files outside the db-lock
  PurgeObsoleteFiles(deletion_state);
  return status;
}

void DBImpl::GetLiveFilesMetaData(std::vector<LiveFileMetaData> *metadata) {
  MutexLock l(&mutex_);
  return versions_->GetLiveFilesMetaData(metadata);
}

Status DBImpl::GetDbIdentity(std::string& identity) {
  std::string idfilename = IdentityFileName(dbname_);
  unique_ptr<SequentialFile> idfile;
  const EnvOptions soptions;
  Status s = env_->NewSequentialFile(idfilename, &idfile, soptions);
  if (!s.ok()) {
    return s;
  }
  uint64_t file_size;
  s = env_->GetFileSize(idfilename, &file_size);
  if (!s.ok()) {
    return s;
  }
  char buffer[file_size];
  Slice id;
  s = idfile->Read(file_size, &id, buffer);
  if (!s.ok()) {
    return s;
  }
  identity.assign(id.ToString());
  // If last character is '\n' remove it from identity
  if (identity.size() > 0 && identity.back() == '\n') {
    identity.pop_back();
  }
  return s;
}

// Default implementations of convenience methods that subclasses of DB
// can call if they wish
Status DB::Put(const WriteOptions& opt, const Slice& key, const Slice& value) {
  // Pre-allocate size of write batch conservatively.
  // 8 bytes are taken by header, 4 bytes for count, 1 byte for type,
  // and we allocate 11 extra bytes for key length, as well as value length.
  WriteBatch batch(key.size() + value.size() + 24);
  batch.Put(key, value);
  return Write(opt, &batch);
}

Status DB::Delete(const WriteOptions& opt, const Slice& key) {
  WriteBatch batch;
  batch.Delete(key);
  return Write(opt, &batch);
}

Status DB::Merge(const WriteOptions& opt, const Slice& key,
                 const Slice& value) {
  WriteBatch batch;
  batch.Merge(key, value);
  return Write(opt, &batch);
}

DB::~DB() { }

Status DB::Open(const Options& options, const std::string& dbname, DB** dbptr) {
  *dbptr = nullptr;
  EnvOptions soptions;

  if (options.block_cache != nullptr && options.no_block_cache) {
    return Status::InvalidArgument(
        "no_block_cache is true while block_cache is not nullptr");
  }

  DBImpl* impl = new DBImpl(options, dbname);
  Status s = impl->env_->CreateDirIfMissing(impl->options_.wal_dir);
  if (!s.ok()) {
    delete impl;
    return s;
  }

  s = impl->CreateArchivalDirectory();
  if (!s.ok()) {
    delete impl;
    return s;
  }
  impl->mutex_.Lock();
  s = impl->Recover(); // Handles create_if_missing, error_if_exists
  if (s.ok()) {
    uint64_t new_log_number = impl->versions_->NewFileNumber();
    unique_ptr<WritableFile> lfile;
    soptions.use_mmap_writes = false;
    s = impl->options_.env->NewWritableFile(
      LogFileName(impl->options_.wal_dir, new_log_number),
      &lfile,
      soptions
    );
    if (s.ok()) {
      lfile->SetPreallocationBlockSize(1.1 * impl->options_.write_buffer_size);
      VersionEdit edit;
      edit.SetLogNumber(new_log_number);
      impl->logfile_number_ = new_log_number;
      impl->log_.reset(new log::Writer(std::move(lfile)));
      s = impl->versions_->LogAndApply(&edit, &impl->mutex_,
                                       impl->db_directory_.get());
    }
    if (s.ok()) {
      delete impl->InstallSuperVersion(new DBImpl::SuperVersion());
      impl->mem_->SetLogNumber(impl->logfile_number_);
      impl->DeleteObsoleteFiles();
      impl->MaybeScheduleFlushOrCompaction();
      impl->MaybeScheduleLogDBDeployStats();
      s = impl->db_directory_->Fsync();
    }
  }

  if (s.ok() && impl->options_.compaction_style == kCompactionStyleUniversal) {
    Version* current = impl->versions_->current();
    for (int i = 1; i < impl->NumberLevels(); i++) {
      int num_files = current->NumLevelFiles(i);
      if (num_files > 0) {
        s = Status::InvalidArgument("Not all files are at level 0. Cannot "
          "open with universal compaction style.");
        break;
      }
    }
  }

  impl->mutex_.Unlock();

  if (s.ok()) {
    *dbptr = impl;
  } else {
    delete impl;
  }
  return s;
}

Snapshot::~Snapshot() {
}

Status DestroyDB(const std::string& dbname, const Options& options) {
  const InternalKeyComparator comparator(options.comparator);
  const InternalFilterPolicy filter_policy(options.filter_policy);
  const Options& soptions(SanitizeOptions(
    dbname, &comparator, &filter_policy, options));
  Env* env = soptions.env;
  std::vector<std::string> filenames;
  std::vector<std::string> archiveFiles;

  std::string archivedir = ArchivalDirectory(dbname);
  // Ignore error in case directory does not exist
  env->GetChildren(dbname, &filenames);

  if (dbname != soptions.wal_dir) {
    std::vector<std::string> logfilenames;
    env->GetChildren(soptions.wal_dir, &logfilenames);
    filenames.insert(filenames.end(), logfilenames.begin(), logfilenames.end());
    archivedir = ArchivalDirectory(soptions.wal_dir);
  }

  if (filenames.empty()) {
    return Status::OK();
  }

  FileLock* lock;
  const std::string lockname = LockFileName(dbname);
  Status result = env->LockFile(lockname, &lock);
  if (result.ok()) {
    uint64_t number;
    FileType type;
    for (size_t i = 0; i < filenames.size(); i++) {
      if (ParseFileName(filenames[i], &number, &type) &&
          type != kDBLockFile) {  // Lock file will be deleted at end
        Status del;
        if (type == kMetaDatabase) {
          del = DestroyDB(dbname + "/" + filenames[i], options);
        } else if (type == kLogFile) {
          del = env->DeleteFile(soptions.wal_dir + "/" + filenames[i]);
        } else {
          del = env->DeleteFile(dbname + "/" + filenames[i]);
        }
        if (result.ok() && !del.ok()) {
          result = del;
        }
      }
    }

    env->GetChildren(archivedir, &archiveFiles);
    // Delete archival files.
    for (size_t i = 0; i < archiveFiles.size(); ++i) {
      if (ParseFileName(archiveFiles[i], &number, &type) &&
          type == kLogFile) {
        Status del = env->DeleteFile(archivedir + "/" + archiveFiles[i]);
        if (result.ok() && !del.ok()) {
          result = del;
        }
      }
    }
    // ignore case where no archival directory is present.
    env->DeleteDir(archivedir);

    env->UnlockFile(lock);  // Ignore error since state is already gone
    env->DeleteFile(lockname);
    env->DeleteDir(dbname);  // Ignore error in case dir contains other files
    env->DeleteDir(soptions.wal_dir);
  }
  return result;
}

//
// A global method that can dump out the build version
void DumpLeveldbBuildVersion(Logger * log) {
  Log(log, "Git sha %s", rocksdb_build_git_sha);
  Log(log, "Compile time %s %s",
      rocksdb_build_compile_time, rocksdb_build_compile_date);
}

}  // namespace rocksdb<|MERGE_RESOLUTION|>--- conflicted
+++ resolved
@@ -2691,21 +2691,6 @@
 
 static void CleanupIteratorState(void* arg1, void* arg2) {
   IterState* state = reinterpret_cast<IterState*>(arg1);
-<<<<<<< HEAD
-  DBImpl::DeletionState deletion_state;
-  state->mu->Lock();
-  if (state->mem) { // not set for immutable iterator
-    MemTable* m = state->mem->Unref();
-    if (m != nullptr) {
-      deletion_state.memtables_to_free.push_back(m);
-    }
-  }
-  if (state->version) {  // not set for memtable-only iterator
-    state->version->Unref();
-  }
-  if (state->imm) {  // not set for memtable-only iterator
-    state->imm->Unref(&deletion_state.memtables_to_free);
-=======
   DBImpl::DeletionState deletion_state(state->db->GetOptions().
                                        max_write_buffer_number);
 
@@ -2718,7 +2703,6 @@
 
     delete state->super_version;
     state->db->PurgeObsoleteFiles(deletion_state);
->>>>>>> 183ba01a
   }
 
   delete state;
@@ -2741,16 +2725,9 @@
   super_version->current->AddIterators(options, storage_options_,
                                        &iterator_list);
   Iterator* internal_iter = NewMergingIterator(
-<<<<<<< HEAD
       env_, &internal_comparator_, &iterator_list[0], iterator_list.size());
-  cleanup->version = version;
-  cleanup->mu = &mutex_;
-  cleanup->db = this;
-=======
-      &internal_comparator_, &iterator_list[0], iterator_list.size());
 
   IterState* cleanup = new IterState(this, &mutex_, super_version);
->>>>>>> 183ba01a
   internal_iter->RegisterCleanup(CleanupIteratorState, cleanup, nullptr);
 
   return internal_iter;
@@ -2778,24 +2755,10 @@
                                mutable_iter, kMaxSequenceNumber);
 
   std::vector<Iterator*> list;
-<<<<<<< HEAD
-  immutable_mems->AddIterators(options, &list);
-  immutable_cleanup->imm = immutable_mems;
-  version->AddIterators(options, storage_options_, &list);
-  immutable_cleanup->version = version;
-  immutable_cleanup->db = this;
-  immutable_cleanup->mu = &mutex_;
-
-  immutable_iter =
-      NewMergingIterator(env_, &internal_comparator_, &list[0], list.size());
-  immutable_iter->RegisterCleanup(CleanupIteratorState, immutable_cleanup,
-                                  nullptr);
-=======
   super_version->imm->AddIterators(options, &list);
   super_version->current->AddIterators(options, storage_options_, &list);
   Iterator* immutable_iter =
-    NewMergingIterator(&internal_comparator_, &list[0], list.size());
->>>>>>> 183ba01a
+    NewMergingIterator(env_, &internal_comparator_, &list[0], list.size());
 
   // create a DBIter that only uses memtable content; see NewIterator()
   immutable_iter = NewDBIterator(&dbname_, env_, options_, user_comparator(),
@@ -2954,10 +2917,6 @@
   StartPerfTimer(&snapshot_timer);
 
   SequenceNumber snapshot;
-<<<<<<< HEAD
-  autovector<MemTable*> to_delete;
-=======
->>>>>>> 183ba01a
 
   mutex_.Lock();
   if (options.snapshot != nullptr) {
@@ -3010,15 +2969,9 @@
     }
   }
 
-<<<<<<< HEAD
   // Post processing (decrement reference counts and record statistics)
   StopWatchNano post_process_timer(env_, false);
   StartPerfTimer(&post_process_timer);
-  mutex_.Lock();
-  if (!options_.disable_seek_compaction &&
-      have_stat_update && current->UpdateStats(stats)) {
-    MaybeScheduleFlushOrCompaction();
-=======
   bool delete_get_version = false;
   if (!options_.disable_seek_compaction && have_stat_update) {
     mutex_.Lock();
@@ -3040,7 +2993,6 @@
   }
   if (delete_get_version) {
     delete get_version;
->>>>>>> 183ba01a
   }
 
   RecordTick(options_.statistics.get(), NUMBER_MULTIGET_CALLS);
